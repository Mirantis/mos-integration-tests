--- conflicted
+++ resolved
@@ -628,7 +628,7 @@
             common_functions.update_template_file(
                 template_path, 'format', **back_format_change)
 
-<<<<<<< HEAD
+
     def test_543352_HeatStackUpdateInPlace(self):
         """ This test case checks stack id doesn't change after stack update.
             Steps:
@@ -670,7 +670,7 @@
             back_flavor_change = {'flavor': 'm1.tiny'}
             common_functions.update_template_file(template_path, 'flavor',
                                                   **back_flavor_change)
-=======
+
     def test_543336_HeatStackShow(self):
         """ This test case checks detailed stack's information.
 
@@ -722,4 +722,3 @@
         self.assertEqual(len(output.links[0]), 2)
         self.assertNotEqual(output.links[0]['href'].find(stack_name), -1)
         self.assertEqual(output.links[0]['rel'], 'self')
->>>>>>> 5ff9d542
