#    Copyright 2015 Mirantis, Inc.
#
#    Licensed under the Apache License, Version 2.0 (the "License"); you may
#    not use this file except in compliance with the License. You may obtain
#    a copy of the License at
#
#         http://www.apache.org/licenses/LICENSE-2.0
#
#    Unless required by applicable law or agreed to in writing, software
#    distributed under the License is distributed on an "AS IS" BASIS, WITHOUT
#    WARRANTIES OR CONDITIONS OF ANY KIND, either express or implied. See the
#    License for the specific language governing permissions and limitations
#    under the License.

import os
import time
import unittest
from random import randint

from heatclient.v1.client import Client as heat_client
from keystoneclient.v2_0 import client as keystone_client
from neutronclient.v2_0 import client as neutron_client
from novaclient import client as nova_client
from glanceclient.v2 import client as glance_client

from mos_tests.heat.functions import common as common_functions


class HeatIntegrationTests(unittest.TestCase):
    """ Basic automated tests for OpenStack Heat verification. """

    @classmethod
    def setUpClass(self):
        OS_AUTH_URL = os.environ.get('OS_AUTH_URL')
        OS_USERNAME = os.environ.get('OS_USERNAME')
        OS_PASSWORD = os.environ.get('OS_PASSWORD')
        OS_TENANT_NAME = os.environ.get('OS_TENANT_NAME')
        OS_PROJECT_NAME = os.environ.get('OS_PROJECT_NAME')

        self.keystone = keystone_client.Client(auth_url=OS_AUTH_URL,
                                               username=OS_USERNAME,
                                               password=OS_PASSWORD,
                                               tenat_name=OS_TENANT_NAME,
                                               project_name=OS_PROJECT_NAME)
        services = self.keystone.service_catalog
        heat_endpoint = services.url_for(service_type='orchestration',
                                         endpoint_type='internalURL')

        self.heat = heat_client(endpoint=heat_endpoint,
                                token=self.keystone.auth_token)

        # Get path on node to 'templates' dir
        self.templates_dir = os.path.join(
            os.path.dirname(os.path.abspath(__file__)),
            'templates')
        # Get path on node to 'images' dir
        self.images_dir = os.path.join(
            os.path.dirname(os.path.abspath(__file__)),
            'images')

        # Neutron connect
        self.neutron = neutron_client.Client(username=OS_USERNAME,
                                             password=OS_PASSWORD,
                                             tenant_name=OS_TENANT_NAME,
                                             auth_url=OS_AUTH_URL,
                                             insecure=True)

        # Nova connect
        OS_TOKEN = self.keystone.get_token(self.keystone.session)
        RAW_TOKEN = self.keystone.get_raw_token_from_identity_service(
            auth_url=OS_AUTH_URL,
            username=OS_USERNAME,
            password=OS_PASSWORD,
            tenant_name=OS_TENANT_NAME)
        OS_TENANT_ID = RAW_TOKEN['token']['tenant']['id']

        self.nova = nova_client.Client('2',
                                       auth_url=OS_AUTH_URL,
                                       username=OS_USERNAME,
                                       auth_token=OS_TOKEN,
                                       tenant_id=OS_TENANT_ID,
                                       insecure=True)

        # Glance connect
        glance_endpoint = services.url_for(service_type='image',
                                           endpoint_type='publicURL')
        self.glance = glance_client.Client(endpoint=glance_endpoint,
                                           token=OS_TOKEN,
                                           insecure=True)
        self.uid_list = []

    def tearDown(self):
        for stack_uid in self.uid_list:
            common_functions.delete_stack(self.heat, stack_uid)
        self.uid_list = []

    def test_543328_HeatResourceTypeList(self):
        """ This test case checks list of available Heat resources.

            Steps:
                1. Get list of Heat resources.
                2. Check count of resources.
                3. Check that list of resources contains required resources.
        """
        resource_types = [r.resource_type for r in
                          self.heat.resource_types.list()]
        self.assertEqual(len(resource_types), 96)

        required_resources = ["OS::Nova::Server", "AWS::EC2::Instance",
                              "DockerInc::Docker::Container",
                              "AWS::S3::Bucket"]

        for resource in required_resources:
            self.assertIn(resource, resource_types,
                          "Resource {0} not found!".format(resource))

    def test_543347_HeatCreateStack(self):
        """ This test performs creation of a new stack with
            a help of Heat. And then delete it.

            Steps:
                1. Read template from URL
                2. Create new stack.
                    + Check that stack became from
                      'CREATE_IN_PROGRESS' --> 'CREATE_COMPLETE'
                3. Delete created stack
                    + Check that stack became from
                      'DELETE_IN_PROGRESS' --> 'DELETE_COMPLETE'

        https://mirantis.testrail.com/index.php?/cases/view/543347
        [Alexander Koryagin]
        """
        # Be sure that this template file will be put on
        # controller during test preparation

        # File with template for stack creation
        file_name = './mos_tests/heat/templates/empty_heat_template_v2.yaml'
        # Like: 'Test_1449484927'
        new_stack_name = 'Test_{0}'.format(str(time.time())[0:10:])

        # - 1 -
        # Read Heat stack-create template from file
        try:
            with open(file_name, 'r') as template:
                template_content = template.read()
        except IOError:
            raise Exception("ERROR: can not find template-file [{0}]"
                            "on controller or read data".format(file_name))

        # - 2 -
        # Create new stack
        uid_of_new_stack = common_functions.create_stack(self.heat,
                                                         new_stack_name,
                                                         template_content)
        self.uid_list.append(uid_of_new_stack)

    def test_543337_HeatStackUpdate(self):
        """ This test case checks stack-update action.
            Steps:
            1. Create stack using template file empty_heat_templ.yaml
            2. Update stack parameter
        """
        stack_name = 'empty_543337'
        template_content = common_functions.read_template(
            self.templates_dir, 'empty_heat_templ.yaml')
        stack_id = common_functions.create_stack(self.heat, stack_name,
                                                 template_content,
                                                 {'param': 'string'})
        self.uid_list.append(stack_id)
        d_updated = {'stack_name': stack_name, 'template': template_content,
                     'parameters': {'param': 'string2'}}
        self.heat.stacks.update(stack_id, **d_updated)
        timeout = time.time() + 10
        while True:
            stack_dict_upd = {s.stack_name: s.id for s in
                              self.heat.stacks.list()
                              if s.stack_status == 'UPDATE_COMPLETE'}
            if stack_name in stack_dict_upd.keys():
                break
            elif time.time() > timeout:
                raise AssertionError("Unable to find stack 'empty' in "
                                     "'UPDATE_COMPLETE' state")
            else:
                time.sleep(1)

    def test_543329_HeatResourceTypeShow(self):
        """ This test case checks representation of all Heat resources.

            Steps:
                1. Get list of Heat resources.
                2. Check that all types of resources have correct \
                    representation.
        """
        resource_types = [r.resource_type for r in
                          self.heat.resource_types.list()]

        for resource in resource_types:
            resource_schema = self.heat.resource_types.get(resource)
            msg = "Schema of resource {0} is incorrect!"
            self.assertIsInstance(resource_schema, dict, msg.format(resource))

    def test_543330_HeatResourceTypeTemplate(self):
        """ This test case checks representation of templates for all Heat
            resources.

            Steps:
                1. Get list of Heat resources.
                2. Check that templates for all resources have correct
                    representation.
        """
        resource_types = [r.resource_type for r in
                          self.heat.resource_types.list()]

        for resource in resource_types:
            schema = self.heat.resource_types.generate_template(resource)
            msg = "Schema of resource template {0} is incorrect!"
            self.assertIsInstance(schema, dict, msg.format(resource))

    def test_543335_HeatStackDelete(self):
        """ This test case checks deletion of stack.

            Steps:
                1. Create stack using template file empty_heat_templ.yaml.
                2. Check that the stack is in the list of stacks
                3. Delete the stack.
                4. Check that the stack is absent in the list of stacks
        """
        stack_name = 'empty_543335'
        timeout = 20
        parameter = 'some_param_string'
        if common_functions.check_stack(stack_name, self.heat):
            uid = common_functions.get_stack_id(self.heat, stack_name)
            common_functions.delete_stack(self.heat, uid)
        template = common_functions.read_template(
            self.templates_dir, 'empty_heat_templ.yaml')
        uid = common_functions.create_stack(self.heat, stack_name,
                                            template, timeout=timeout,
                                            parameters={'param': parameter})
        self.assertTrue(common_functions.check_stack_status(stack_name,
                                                            self.heat,
                                                            'CREATE_COMPLETE',
                                                            timeout))
        common_functions.delete_stack(self.heat, uid)
        stacks = [s.stack_name for s in self.heat.stacks.list()]
        self.assertNotIn(stack_name, stacks)

    def test_543333_HeatStackCreateWithTemplate(self):
        """ This test case checks creation of stack.

            Steps:
             1. Create stack using template file empty_heat_templ.yaml.
             2. Check that the stack is in the list of stacks
             3. Check that stack status is 'CREATE_COMPLETE'
             4. Delete stack
        """
        stack_name = 'empty__543333'
        parameter = 'some_param_string'
        timeout = 20
        if common_functions.check_stack(stack_name, self.heat):
            uid = common_functions.get_stack_id(self.heat, stack_name)
            common_functions.delete_stack(self.heat, uid)
        template = common_functions.read_template(
            self.templates_dir, 'empty_heat_templ.yaml')
        uid = common_functions.create_stack(self.heat, stack_name,
                                            template, timeout=timeout,
                                            parameters={'param': parameter})
        self.uid_list.append(uid)
        stacks_id = [s.id for s in self.heat.stacks.list()]
        self.assertIn(uid, stacks_id)
        self.assertTrue(common_functions.check_stack_status(stack_name,
                                                            self.heat,
                                                            'CREATE_COMPLETE',
                                                            timeout))

    def test_543334_HeatStackCreateWithURL(self):
        """ This test case checks creation of stack using template URL.

            Steps:
             1. Create stack using template URL.
             2. Check that the stack is in the list of stacks
             3. Check that stack status is 'CREATE_COMPLETE'
             4. Delete stack
        """
        stack_name = 'empty__543334'
        template_url = 'https://raw.githubusercontent.com/tkuterina/' \
                       'mos-integration-tests/master/mos_tests/heat/' \
                       'templates/empty_heat_templ.yaml'
        timeout = 20
        if common_functions.check_stack(stack_name, self.heat):
            uid = common_functions.get_stack_id(self.heat, stack_name)
            common_functions.delete_stack(self.heat, uid)
        stack_data = {'stack_name': stack_name, 'template_url': template_url,
                      'parameters': {'param': 'some_param_string'},
                      'timeout_mins': timeout}
        output = self.heat.stacks.create(**stack_data)
        stack_id = output['stack']['id']
        self.uid_list.append(stack_id)
        stacks_id = [s.id for s in self.heat.stacks.list()]
        self.assertIn(stack_id, stacks_id)
        self.assertTrue(common_functions.check_stack_status(stack_name,
                                                            self.heat,
                                                            'CREATE_COMPLETE',
                                                            timeout))

    def test_543339_CheckStackResourcesStatuses(self):
        """ This test case checks that stack resources are in expected states

            Steps:
             1. Create new stack
             2. Launch heat action-check stack_name
             3. Launch heat stack-list and check 'CHECK_COMPLETE' status
        """
        stack_name = 'stack_to_check_543339'
        template_content = common_functions.read_template(
            self.templates_dir, 'empty_heat_templ.yaml')
        stack_id = common_functions.create_stack(self.heat, stack_name,
                                                 template_content,
                                                 {'param': 'just text'})
        self.uid_list.append(stack_id)
        self.heat.actions.check(stack_id)
        timeout = time.time() + 10
        while True:
            stack_dict = {s.stack_name: s.id for s in self.heat.stacks.list()
                          if s.stack_status == 'CHECK_COMPLETE'}
            if stack_name in stack_dict.keys():
                break
            elif time.time() > timeout:
                raise AssertionError(
                    "Stack {0} is not in CHECK_COMPLETE state".format(
                        stack_name))
            else:
                time.sleep(1)
        self.assertIn(stack_name, stack_dict,
                      "Stack {0} is not in CHECK_COMPLETE state".format(
                          stack_name))

    def test_543341_ShowStackEventList(self):
        """ This test checks list events for a stack

            Steps:
             1. Create new stack
             2. Launch heat event-list stack_name
        """
        stack_name = 'stack_to_show_event_543341'
        template_content = common_functions.read_template(
            self.templates_dir, 'empty_heat_templ.yaml')
        stack_id = common_functions.create_stack(self.heat, stack_name,
                                                 template_content,
                                                 {'param': 'just text'})
        self.uid_list.append(stack_id)
        event_list = self.heat.events.list(stack_id)
        self.assertTrue(event_list, "NOK, event list is empty")
        resources = [event.resource_name for event in event_list]
        self.assertIn(stack_name, resources,
                      "Event list doesn't contain at least one event for {0}"
                      .format(stack_name))

    def test_543344_HeatStackTemplateShow(self):
        """ This test case checks representation of template of created stack.

            Steps:
                1. Create stack using template file empty_heat_templ.yaml.
                2. Check that template of created stack has correct
                 representation.
        """
        stack_name = 'empty_stack'
        timeout = 60
        parameter = "some_string"
        if common_functions.check_stack(stack_name, self.heat):
            uid = common_functions.get_stack_id(self.heat, stack_name)
            common_functions.delete_stack(self.heat, uid)
        template = common_functions.read_template(
            self.templates_dir, 'empty_heat_templ.yaml')
        uid = common_functions.create_stack(self.heat, stack_name,
                                            template, timeout=timeout,
                                            parameters={'param': parameter})
        self.uid_list.append(uid)
        self.assertTrue(common_functions.check_stack_status(stack_name,
                                                            self.heat,
                                                            'CREATE_COMPLETE'))
        stack_dict = {s.stack_name: s.id for s in self.heat.stacks.list()}
        stack_id = stack_dict[stack_name]
        stack_template = self.heat.stacks.template(stack_id)
        self.assertIsInstance(stack_template, dict)

    def test_543342_ShowInfoOfSpecifiedStackEvent(self):
        """ This test checks info about stack event

            Steps:
             1. Create new stack
             2. Launch heat event-list stack_name
             3. Launch heat event-show <NAME or ID> <RESOURCE> <EVENT>
                for specified event and check result
        """
        stack_name = 'stack_to_show_event_info_543342'
        template_content = common_functions.read_template(
            self.templates_dir, 'empty_heat_templ.yaml')
        stack_id = common_functions.create_stack(self.heat, stack_name,
                                                 template_content,
                                                 {'param': 123})
        self.uid_list.append(stack_id)
        stack_status = self.heat.stacks.get(stack_id).to_dict()['stack_status']
        even_list = self.heat.events.list(stack_id)
        self.assertTrue(even_list, "NOK, event list is empty")
        event_to_show = even_list[-1]
        resource_name, event_id = event_to_show.resource_name, event_to_show.id
        event_info = self.heat.events.get(stack_id, resource_name, event_id)
        self.assertEqual(event_info.resource_name, stack_name,
                         "Expected resource name: {0}, actual: {1}"
                         .format(event_info.resource_name, stack_id))
        self.assertEqual(event_info.resource_status, stack_status,
                         "Expected resource status: {0}, actual: {1}"
                         .format(event_info.resource_status, stack_status))
        common_functions.delete_stack(self.heat, stack_id)

    def test_543345_HeatCreateStackAWS(self):
        """ This test creates stack using AWS format template
            Steps:
             1. Connect to Neutron and get ID of internal_network
             2. Get ID of external_network
             3. Get ID of internal_subnet of internal_network
             4. Find IP for internal_subnet
             5. Create stack
             6. Delete stack

        https://mirantis.testrail.com/index.php?/cases/view/543345
        [Alexander Koryagin]
        """
        # Prepare new name. Like: 'Test_1449484927'
        new_stack_name = 'Test_{0}'.format(str(time.time())[0:10:])

        # Get networks from Neutron
        networks = self.neutron.list_networks()

        # Check if Neutron has more then 1 network. We need intern and extern.
        if len(networks['networks']) < 2:
            raise AssertionError("ERROR: Need to have at least 2 networks")

        # - 1,2,3 -
        # Get IDs of networks
        network_1_id = networks['networks'][1]['id']
        network_1_subnet = networks['networks'][1]['subnets'][0]
        network_2_id = networks['networks'][0]['id']

        # - 4 -
        # Get list of occupied IPs in "network_1_id"
        neutron_list_ports = self.neutron.list_ports()['ports']
        occupied_ips = [x['fixed_ips'][0]['ip_address']
                        for x in neutron_list_ports
                        if network_1_subnet in x['fixed_ips'][0]['subnet_id']]

        # Cut last part of IPs: '192.168.111.3 --> 192.168.111._'
        ips_without_last_part = [".".join(x.split('.')[0:-1]) + '.'
                                 for x in occupied_ips]

        # Get unique IP without last part: '192.168.111._'
        seen = set()
        seen_add = seen.add
        ip_no_last_part = [x for x in ips_without_last_part
                           if not (x in seen or seen_add(x))]
        ip_no_last_part = ip_no_last_part[0]

        # Generate new IP and check that it is free
        internal_subnet_ip = ip_no_last_part + str(randint(100, 240))
        while internal_subnet_ip in occupied_ips:
            internal_subnet_ip = ip_no_last_part + str(randint(100, 240))

        # - 5 -
        # Prepare parameters
        parameters = {'internal_network': network_1_id,
                      'internal_subnet': network_1_subnet,
                      'internal_subnet_ip': internal_subnet_ip,
                      'external_network': network_2_id}

        # Read template
        template = common_functions.read_template(
            self.templates_dir, 'Heat_template_AWL_543345.yaml')

        # Create stack
        uid = common_functions.create_stack(self.heat,
                                            new_stack_name,
                                            template,
                                            parameters)
        self.uid_list.append(uid)

    def test_543332_HeatStackPreview(self):
        """ This test case previews a stack.

            Steps:
             1. Execute stack preview.
             2. Check output result.
        """
        stack_name = 'empty__543332'
        parameter = 'some_param_string'
        parameters = {'OS::project_id': self.keystone.auth_tenant_id,
                      'OS::stack_id': 'None', 'OS::stack_name': stack_name,
                      'param': parameter}
        correct_data = {'description': 'Sample template',
                        'stack_name': stack_name,
                        'disable_rollback': True,
                        'template_description': 'Sample template',
                        'parameters': parameters}
        if common_functions.check_stack(stack_name, self.heat):
            uid = common_functions.get_stack_id(self.heat, stack_name)
            common_functions.delete_stack(self.heat, uid)
        template = common_functions.read_template(
            self.templates_dir, 'empty_heat_templ.yaml')
        stack_data = {'stack_name': stack_name, 'template': template,
                      'parameters': {'param': parameter}}
        output = self.heat.stacks.preview(**stack_data)
        preview_data = {'description': output.description,
                        'stack_name': output.stack_name,
                        'disable_rollback': output.disable_rollback,
                        'template_description': output.template_description,
                        'parameters': output.parameters}
        self.assertDictEqual(preview_data, correct_data)
        self.assertEqual(len(output.links), 1)
        self.assertEqual(len(output.links[0]), 2)
        self.assertNotEqual(output.links[0]['href'].find(stack_name), -1)
        self.assertEqual(output.links[0]['rel'], 'self')

    def test_543343_HeatStackTemplateValidate(self):
        """ This test case checks representation of template file.

            Steps:
                1. Check that selected template file has correct
                 representation.
        """
        template_content = common_functions.read_template(
            self.templates_dir, 'heat_create_nova_stack_template.yaml')
        template_data = {'template': template_content}
        result = self.heat.stacks.validate(**template_data)
        self.assertIsInstance(result, dict)

    def test_543340_StackResumeSuspend(self):
        """ Suspend and resume stack
            (with its resources for which that feature works)

            Steps:
             1. Create new stack
             2. Launch heat action-suspend stack_name. Check status
             3. Launch heat action-resume stack_name. Check status
        """

        # Create stack with resource
        stack_name = 'stack_to_suspend_resume_543340'
        template_content = common_functions.read_template(
            self.templates_dir, 'resource_group_template.yaml')
        stack_id = common_functions.create_stack(self.heat, stack_name,
                                                 template_content)
        self.uid_list.append(stack_id)

        # Suspend stack, check statuses of stack and its resources
        self.heat.actions.suspend(stack_id)
        timeout = time.time() + 60
        while True:
            status = self.heat.stacks.get(stack_id).to_dict()['stack_status']
            if status == 'SUSPEND_COMPLETE':
                break
            elif time.time() > timeout:
                raise AssertionError(
                    "Unable to find stack in 'SUSPEND_COMPLETE' state")
            else:
                time.sleep(1)
        res = self.heat.resources.list(stack_id)
        res_states = {r.resource_name: r.resource_status for r in res}
        for name, status in res_states.items():
            self.assertEqual(status, 'SUSPEND_COMPLETE',
                             "Resource '{0}' has '{1}' "
                             "status instead of 'SUSPEND_COMPLETE'"
                             .format(name, status))

        # Resume stack, check statuses of stack and its resources
        self.heat.actions.resume(stack_id)
        timeout = time.time() + 60
        while True:
            status = self.heat.stacks.get(stack_id).to_dict()['stack_status']
            if status == 'RESUME_COMPLETE':
                break
            elif time.time() > timeout:
                raise AssertionError(
                    "Unable to find stack in 'RESUME_COMPLETE' state")
            else:
                time.sleep(1)
        res = self.heat.resources.list(stack_id)
        res_states = {r.resource_name: r.resource_status for r in res}
        for name, status in res_states.items():
            self.assertEqual(status, 'RESUME_COMPLETE',
                             "Resource '{0}' has '{1}' "
                             "status instead of 'RESUME_COMPLETE'"
                             .format(name, status))

    def test_543351_HeatStackUpdateReplace(self):
        """ This test case checks change stack id after stack update.
            Steps:
             1. Create stack using template.
             2. Check id of created image.
             3. Update stack template: disk_format = 'ami',
                                       container_format = 'ami'
             4. Update stack.
             5. Check id of updated image.
        """
        stack_name = 'image_stack'
        template_name = 'cirros_image_tmpl.yaml'
        template_path = os.path.join(self.templates_dir, template_name)
        try:
            create_template = common_functions.read_template(
                self.templates_dir, template_name)
            sid = common_functions.create_stack(
                self.heat, stack_name, create_template)
            self.uid_list.append(sid)
            first_resource_id = common_functions.get_resource_id(
                self.heat, sid)
            format_change = {'disk_format': 'ami', 'container_format': 'ami'}
            common_functions.update_template_file(
                template_path, 'format', **format_change)
            update_template = common_functions.read_template(
                self.templates_dir, template_name)
            common_functions.update_stack(self.heat, sid, update_template)
            second_resource_id = common_functions.get_resource_id(
                self.heat, sid)
            self.assertNotEqual(first_resource_id, second_resource_id,
                                msg='Resource id should be changed'
                                    ' after modifying stack')
        finally:
            back_format_change = {'disk_format': 'qcow2',
                                  'container_format': 'bare'}
            common_functions.update_template_file(
                template_path, 'format', **back_format_change)

    def test_543352_HeatStackUpdateInPlace(self):
        """ This test case checks stack id doesn't change after stack update.
            Steps:
             1. Create stack using template nova_server.yaml.
             2. Check id of created image.
             3. Update stack template: flavor = 'm1.small'
             4. Update stack.
             5. Check id of updated image.
        """
        stack_name = 'vm_stack'
        template_name = 'nova_server.yaml'
        template_path = os.path.join(self.templates_dir, template_name)
        try:
            networks = self.neutron.list_networks()
            if len(networks['networks']) < 2:
                raise AssertionError("ERROR: Need to have at least 2 networks")
            internal_network_id = networks['networks'][1]['id']
            create_template = common_functions.read_template(
                self.templates_dir, template_name)
            parameters = {'network': internal_network_id}
            sid = common_functions.create_stack(self.heat, stack_name,
                                                create_template, parameters)
            first_resource_id = common_functions.get_specific_resource_id(
                self.heat, sid, 'vm')
            flavor_change = {'flavor': 'm1.small'}
            common_functions.update_template_file(template_path, 'flavor',
                                                  **flavor_change)
            update_template = common_functions.read_template(
                self.templates_dir, template_name)
            common_functions.update_stack(self.heat, sid, update_template,
                                          parameters)
            second_resource_id = common_functions.get_specific_resource_id(
                self.heat, sid, 'vm')
            self.assertEqual(first_resource_id, second_resource_id,
                                msg='Resource id should not be changed'
                                    ' after modifying stack')
        finally:
            common_functions.delete_stack(self.heat, sid)
            back_flavor_change = {'flavor': 'm1.tiny'}
            common_functions.update_template_file(template_path, 'flavor',
                                                  **back_flavor_change)

    def test_543336_HeatStackShow(self):
        """ This test case checks detailed stack's information.

            Steps:
             1. Create stack using template file empty_heat_templ.yaml
             2. Check that the stack is in the list of stacks
             3. Check that stack status is 'CREATE_COMPLETE'
             4. Check stack's information
             5. Delete stack
        """
        stack_name = 'empty__543336'
        parameter = 'some_param_string'
        timeout = 20
        if common_functions.check_stack(stack_name, self.heat):
            uid = common_functions.get_stack_id(self.heat, stack_name)
            common_functions.delete_stack(self.heat, uid)
        template = common_functions.read_template(
            self.templates_dir, 'empty_heat_templ.yaml')
        uid = common_functions.create_stack(self.heat, stack_name,
                                            template, timeout=timeout,
                                            parameters={'param': parameter})
        self.uid_list.append(uid)
        parameters = {'OS::project_id': self.keystone.auth_tenant_id,
                      'OS::stack_id': uid,
                      'OS::stack_name': stack_name,
                      'param': parameter}
        correct_data = {'description': 'Sample template',
                        'stack_name': stack_name,
                        'disable_rollback': True,
                        'template_description': 'Sample template',
                        'timeout_mins': timeout,
                        'stack_status': 'CREATE_COMPLETE',
                        'id': uid,
                        'stack_status_reason': 'Stack CREATE completed '
                                               'successfully',
                        'parameters': parameters}
        output = self.heat.stacks.get(uid)
        show_data = {'description': output.description,
                     'stack_name': output.stack_name,
                     'disable_rollback': output.disable_rollback,
                     'template_description': output.template_description,
                     'timeout_mins': output.timeout_mins,
                     'stack_status': output.stack_status,
                     'id': output.id,
                     'stack_status_reason': output.stack_status_reason,
                     'parameters': output.parameters}
        self.assertDictEqual(show_data, correct_data)
        self.assertEqual(len(output.links), 1)
        self.assertEqual(len(output.links[0]), 2)
        self.assertNotEqual(output.links[0]['href'].find(stack_name), -1)
        self.assertEqual(output.links[0]['rel'], 'self')

<<<<<<< HEAD

    def test_543348_HeatCreateStackWaitCondition(self):
        """ This test creates stack with WaitCondition resources

            Steps:
             1.

        https://mirantis.testrail.com/index.php?/cases/view/543348
        [Alexander Koryagin]
        """
        file_name = 'fedora-heat-test-image.qcow2.txt'
        image_name = 'fedora-heat-test-image' + '_' + str(randint(100, 10000))

        # Prepare full path to image file
        # Like: /root/mos_tests/heat/images/fedora-heat-test-image.qcow2.txt
        image_link_location = os.path.join(self.images_dir, file_name)

        # Download image on node. Like: /tmp/fedora-heat-test-image.qcow2
        image_path = common_functions.download_image(image_link_location)

        # Create image in Glance
        image = self.glance.images.create(name=image_name,
                                          os_distro='Fedora',
                                          disk_format='qcow2',
                                          visibility='public',
                                          container_format='bare')
        # Check that status is 'queued'
        if image.status != 'queued':
            raise AssertionError("ERROR: Image status after creation is:"
                                 "[{0}]. "
                                 "Expected [queued]".format(image.status))

        # Put image-file in created image
        with open(image_path, 'rb') as image_content:
            self.glance.images.upload(image.id, image_content)

        # Check that status of image is 'active'
        self.assertEqual(
            self.glance.images.get(image.id)['status'],
            'active',
            'After creation in Glance image status is [{0}]. '
            'Expected is [active]'
                .format(self.glance.images.get(image.id)['status'])
        )

        # Create new keypair
        keypair = self.nova.keypairs.create(name=image_name)

        # Get ID of internal network
        networks = self.neutron.list_networks()

        # Find network ID if network name contains 'inter'
        int_network_id = [x['id'] for x in networks['networks']
                          if 'intern' in x['name']]

        # If empty, get id of any network
        if not int_network_id:
            int_network_id = networks['networks'][-1]['id']
        else:
            int_network_id = int_network_id[0]

        # Create stack with heat

        # CLEANUP
        # Delete image
        # glance.images.delete(image.id)
        # Delete keypair
        # keypair.delete()
=======
    def test_543338_StackCancelUpdate(self):
        """ This test check the possibility to cancel update

            Steps:
             1. Create new stack
             2. Launch heat action-suspend stack_name
             3. Launch heat stack-update stack_name
             4. Launch heat stack-cancel-update stack_name while update
                operation is in progress
            5. Check state of stack after cancel update
        """

        # network ID, image ID, InstanceType
        networks = self.neutron.list_networks()['networks']
        internal_net = [net['id'] for net in networks
                        if not net['router:external']][0]
        image_id = self.nova.images.list()[0].id
        instance_type = 'm1.tiny'

        # Stack creation
        stack_name = 'stack_to_cancel_update_543338'
        template_content = common_functions.read_template(
            self.templates_dir, 'heat_create_neutron_stack_template.yaml')
        initial_params = {'network': internal_net, 'ImageId': image_id,
                          'InstanceType': instance_type}
        stack_id = common_functions.create_stack(
            self.heat, stack_name, template_content, initial_params)
        self.uid_list.append(stack_id)

        # Stack update (from m1.tiny to m1.small)
        upd_params = {'network': internal_net, 'ImageId': image_id,
                      'InstanceType': 'm1.small'}
        d_updated = {'stack_name': stack_name, 'template': template_content,
                     'parameters': upd_params}
        self.heat.stacks.update(stack_id, **d_updated)

        # Perform cancel-update operation
        # when stack status is 'UPDATE_IN_PROGRESS'
        timeout = time.time() + 60
        while True:
            status = self.heat.stacks.get(stack_id).to_dict()['stack_status']
            if status == 'UPDATE_IN_PROGRESS':
                self.heat.actions.cancel_update(stack_id)
                break
            elif time.time() > timeout:
                raise AttributeError(
                    "Unable to find stack in 'UPDATE_IN_PROGRESS' state. "
                    "Status '{0}' doesn't allow to perform cancel-update"
                    .format(status))
            else:
                time.sleep(1)

        # Wait for rollback competed and check
        self.assertTrue(common_functions.check_stack_status
                        (stack_name, self.heat, "ROLLBACK_COMPLETE", 120))
>>>>>>> e35fd321
<|MERGE_RESOLUTION|>--- conflicted
+++ resolved
@@ -722,76 +722,6 @@
         self.assertNotEqual(output.links[0]['href'].find(stack_name), -1)
         self.assertEqual(output.links[0]['rel'], 'self')
 
-<<<<<<< HEAD
-
-    def test_543348_HeatCreateStackWaitCondition(self):
-        """ This test creates stack with WaitCondition resources
-
-            Steps:
-             1.
-
-        https://mirantis.testrail.com/index.php?/cases/view/543348
-        [Alexander Koryagin]
-        """
-        file_name = 'fedora-heat-test-image.qcow2.txt'
-        image_name = 'fedora-heat-test-image' + '_' + str(randint(100, 10000))
-
-        # Prepare full path to image file
-        # Like: /root/mos_tests/heat/images/fedora-heat-test-image.qcow2.txt
-        image_link_location = os.path.join(self.images_dir, file_name)
-
-        # Download image on node. Like: /tmp/fedora-heat-test-image.qcow2
-        image_path = common_functions.download_image(image_link_location)
-
-        # Create image in Glance
-        image = self.glance.images.create(name=image_name,
-                                          os_distro='Fedora',
-                                          disk_format='qcow2',
-                                          visibility='public',
-                                          container_format='bare')
-        # Check that status is 'queued'
-        if image.status != 'queued':
-            raise AssertionError("ERROR: Image status after creation is:"
-                                 "[{0}]. "
-                                 "Expected [queued]".format(image.status))
-
-        # Put image-file in created image
-        with open(image_path, 'rb') as image_content:
-            self.glance.images.upload(image.id, image_content)
-
-        # Check that status of image is 'active'
-        self.assertEqual(
-            self.glance.images.get(image.id)['status'],
-            'active',
-            'After creation in Glance image status is [{0}]. '
-            'Expected is [active]'
-                .format(self.glance.images.get(image.id)['status'])
-        )
-
-        # Create new keypair
-        keypair = self.nova.keypairs.create(name=image_name)
-
-        # Get ID of internal network
-        networks = self.neutron.list_networks()
-
-        # Find network ID if network name contains 'inter'
-        int_network_id = [x['id'] for x in networks['networks']
-                          if 'intern' in x['name']]
-
-        # If empty, get id of any network
-        if not int_network_id:
-            int_network_id = networks['networks'][-1]['id']
-        else:
-            int_network_id = int_network_id[0]
-
-        # Create stack with heat
-
-        # CLEANUP
-        # Delete image
-        # glance.images.delete(image.id)
-        # Delete keypair
-        # keypair.delete()
-=======
     def test_543338_StackCancelUpdate(self):
         """ This test check the possibility to cancel update
 
@@ -847,4 +777,72 @@
         # Wait for rollback competed and check
         self.assertTrue(common_functions.check_stack_status
                         (stack_name, self.heat, "ROLLBACK_COMPLETE", 120))
->>>>>>> e35fd321
+
+
+    def test_543348_HeatCreateStackWaitCondition(self):
+        """ This test creates stack with WaitCondition resources
+
+            Steps:
+             1.
+
+        https://mirantis.testrail.com/index.php?/cases/view/543348
+        [Alexander Koryagin]
+        """
+        file_name = 'fedora-heat-test-image.qcow2.txt'
+        image_name = 'fedora-heat-test-image' + '_' + str(randint(100, 10000))
+
+        # Prepare full path to image file
+        # Like: /root/mos_tests/heat/images/fedora-heat-test-image.qcow2.txt
+        image_link_location = os.path.join(self.images_dir, file_name)
+
+        # Download image on node. Like: /tmp/fedora-heat-test-image.qcow2
+        image_path = common_functions.download_image(image_link_location)
+
+        # Create image in Glance
+        image = self.glance.images.create(name=image_name,
+                                          os_distro='Fedora',
+                                          disk_format='qcow2',
+                                          visibility='public',
+                                          container_format='bare')
+        # Check that status is 'queued'
+        if image.status != 'queued':
+            raise AssertionError("ERROR: Image status after creation is:"
+                                 "[{0}]. "
+                                 "Expected [queued]".format(image.status))
+
+        # Put image-file in created image
+        with open(image_path, 'rb') as image_content:
+            self.glance.images.upload(image.id, image_content)
+
+        # Check that status of image is 'active'
+        self.assertEqual(
+            self.glance.images.get(image.id)['status'],
+            'active',
+            'After creation in Glance image status is [{0}]. '
+            'Expected is [active]'
+                .format(self.glance.images.get(image.id)['status'])
+        )
+
+        # Create new keypair
+        keypair = self.nova.keypairs.create(name=image_name)
+
+        # Get ID of internal network
+        networks = self.neutron.list_networks()
+
+        # Find network ID if network name contains 'inter'
+        int_network_id = [x['id'] for x in networks['networks']
+                          if 'intern' in x['name']]
+
+        # If empty, get id of any network
+        if not int_network_id:
+            int_network_id = networks['networks'][-1]['id']
+        else:
+            int_network_id = int_network_id[0]
+
+        # Create stack with heat
+
+        # CLEANUP
+        # Delete image
+        # glance.images.delete(image.id)
+        # Delete keypair
+        # keypair.delete()
