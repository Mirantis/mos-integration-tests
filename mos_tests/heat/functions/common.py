--- conflicted
+++ resolved
@@ -38,14 +38,9 @@
     if check_stack(stack_name, heat):
         start_time = time()
         stack_status = [s.stack_status for s in heat.stacks.list()
-<<<<<<< HEAD
                         if s.stack_name == stack_name][0]
-        while stack_status.find('IN_PROGRESS') != -1 and time() < start_time + 60 * timeout:
-=======
-                    if s.stack_name == stack_name][0]
-        while stack_status.find('IN_PROGRESS') != -1 and time() < \
-                        start_time + 60 * timeout:
->>>>>>> 5ff9d542
+        while stack_status.find('IN_PROGRESS') != -1 \
+                and time() < start_time + 60 * timeout:
             sleep(1)
             stack_status = [s.stack_status for s in heat.stacks.list()
                             if s.stack_name == stack_name][0]
@@ -54,21 +49,13 @@
     return False
 
 
-<<<<<<< HEAD
-def create_stack(heat_client, stack_name, template, parameters={}):
-=======
-def create_stack(heatclient, stack_name, template, parameters={}, timeout=20):
->>>>>>> 5ff9d542
+def create_stack(heat_client, stack_name, template, parameters={}, timeout=20):
     """ Create a stack from template and check STATUS == CREATE_COMPLETE
             :param heat_client: Heat API client connection point
             :param stack_name: Name of a new stack
-<<<<<<< HEAD
             :param template: Content of a template name
             :param parameters: parameters from template
-=======
-            :param template:   Content of a template name
-            :param timeout: Timeout for check operation
->>>>>>> 5ff9d542
+            :param timeout: Timeout for the check operation
             :return uid: UID of created stack
     """
     stack = heat_client.stacks.create(
@@ -77,11 +64,7 @@
         parameters=parameters,
         timeout_mins=timeout)
     uid = stack['stack']['id']
-<<<<<<< HEAD
-    check_stack_status_complete(heat_client, uid, 'CREATE')
-=======
-    check_stack_status_complete(heatclient, uid, 'CREATE', timeout)
->>>>>>> 5ff9d542
+    check_stack_status_complete(heat_client, uid, 'CREATE', timeout)
     return uid
 
 
@@ -90,37 +73,24 @@
             :param heat_client: Heat API client connection point
             :param uid: UID of stack
     """
-<<<<<<< HEAD
-    heat_client.stacks.delete(uid)
-    check_stack_status_complete(heat_client, uid, 'DELETE')
-=======
-    if uid in [s.id for s in heatclient.stacks.list()]:
-        heatclient.stacks.delete(uid)
-        while uid in [s.id for s in heatclient.stacks.list()]:
+    if uid in [s.id for s in heat_client.stacks.list()]:
+        heat_client.stacks.delete(uid)
+        while uid in [s.id for s in heat_client.stacks.list()]:
             sleep(1)
->>>>>>> 5ff9d542
-
-
-def check_stack_status_complete(heatclient, uid, action, timeout=10):
+
+
+def check_stack_status_complete(heat_client, uid, action, timeout=10):
     """ Check stack STATUS in COMPLETE state
-<<<<<<< HEAD
-            :param heat_client: Heat API client connection point
-            :param uid: UID of stack
-            :param action: status that will be checked.
-                           Could be CREATE, UPDATE, DELETE.
-=======
-            :param heatclient: Heat API client connection point
-            :param uid: ID stack
+            :param heat_client: Heat API client connection point
+            :param uid: UID of stack
             :param action: status that will be checked.
                            Could be CREATE, UPDATE, DELETE.
             :param timeout: Timeout for check operation
-            :return uid: UID of created stack
->>>>>>> 5ff9d542
-    """
-    stack = heatclient.stacks.get(stack_id=uid).to_dict()
+    """
+    stack = heat_client.stacks.get(stack_id=uid).to_dict()
     end_time = time() + 60 * timeout
     while stack['stack_status'] == '{0}_IN_PROGRESS'.format(action):
-        stack = heatclient.stacks.get(stack_id=uid).to_dict()
+        stack = heat_client.stacks.get(stack_id=uid).to_dict()
         if time() > end_time:
             break
         else:
@@ -174,17 +144,19 @@
                                     if changes in flavor size - 'flavor'
             :param kwargs: the key-value dictionary of parameters.
                            currently following keys are supported
-                           disk_format: new disk_format value(optional)
-                           container_format: new container_format value(optional)
+                           disk_format: new disk_format value
+                                       (optional parameter)
+                           container_format: new container_format value
+                                             (optional parameter)
                            flavor: new flavor size
             :return -
     """
     with open(template_file, 'r') as stream:
         data = yaml.load(stream)
     if type_of_changes == 'format':
-        data['resources']['cirros_image']['properties']['disk_format']\
+        data['resources']['cirros_image']['properties']['disk_format'] \
             = kwargs['disk_format']
-        data['resources']['cirros_image']['properties']['container_format']\
+        data['resources']['cirros_image']['properties']['container_format'] \
             = kwargs['container_format']
     elif type_of_changes == 'flavor':
         data['resources']['vm']['properties']['flavor'] = kwargs['flavor']
@@ -193,12 +165,12 @@
 
 
 def download_image(image_link_file, where_to_put='/tmp/'):
-    """ This function will download image from internet and write it
-        if image is not already present on node.
-
-    :param image_link_file: Location of file with a link
-    :param where_to_put:    Path to output folder on node
-    :return: full path to downloaded image. Default: '/tmp/blablablb.bla'
+    """ This function will download image from internet and write it if image
+        is not already present on node.
+            :param image_link_file: Location of file with a link
+            :param where_to_put: Path to output folder on node
+            :return: full path to downloaded image.
+                     Default: '/tmp/file_name.ext'
     """
     # Get URL from file
     try:
