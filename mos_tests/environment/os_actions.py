--- conflicted
+++ resolved
@@ -12,14 +12,8 @@
 #    License for the specific language governing permissions and limitations
 #    under the License.
 
-import json
 import logging
 import random
-<<<<<<< HEAD
-import time
-import yaml
-=======
->>>>>>> 3abd0295
 
 from cinderclient import client as cinderclient
 from glanceclient.v2.client import Client as GlanceClient
@@ -27,7 +21,6 @@
 from keystoneclient.auth.identity.v2 import Password as KeystonePassword
 from keystoneclient import session
 from keystoneclient.v2_0 import Client as KeystoneClient
-from muranoclient import client as muranoclient
 from neutronclient.common.exceptions import NeutronClientException
 from neutronclient.v2_0 import client as neutron_client
 from novaclient import client as nova_client
@@ -67,55 +60,6 @@
             self.insecure = False
 
         logger.debug('Auth URL is {0}'.format(auth_url))
-<<<<<<< HEAD
-        self.nova = nova_client.Client(version=2,
-                                       username=user,
-                                       api_key=password,
-                                       project_id=tenant,
-                                       auth_url=auth_url,
-                                       cacert=self.path_to_cert)
-
-        self.cinder = cinderclient.Client(2, user, password,
-                                          tenant, auth_url,
-                                          cacert=self.path_to_cert)
-
-        self.neutron = neutronclient.Client(username=user,
-                                            password=password,
-                                            tenant_name=tenant,
-                                            auth_url=auth_url,
-                                            ca_cert=self.path_to_cert)
-
-        self.keystone = self._get_keystoneclient(username=user,
-                                                 password=password,
-                                                 tenant_name=tenant,
-                                                 auth_url=auth_url,
-                                                 ca_cert=self.path_to_cert)
-
-        token = self.keystone.auth_token
-        glance_endpoint = self.keystone.service_catalog.url_for(
-            service_type='image', endpoint_type='publicURL')
-        logger.debug('Glance endpoint is {0}'.format(glance_endpoint))
-
-        self.glance = GlanceClient(endpoint=glance_endpoint,
-                                   token=token,
-                                   cacert=self.path_to_cert)
-
-        heat_endpoint = self.keystone.service_catalog.url_for(
-            service_type='orchestration', endpoint_type='publicURL')
-        logger.debug('Heat endpoint is {0}'.format(heat_endpoint))
-        self.heat = HeatClient(endpoint=heat_endpoint,
-                                token=token,
-                                cacert=self.path_to_cert,
-                                ca_file=self.path_to_cert)
-        murano_endpoint = self.keystone.service_catalog.url_for(
-            service_type='application_catalog', endpoint_type='publicURL')
-        logger.debug('Murano endpoint is {0}'.format(murano_endpoint))
-        self.murano = muranoclient.Client('1', endpoint=murano_endpoint,
-                                          token=token,
-                                          cacert=self.path_to_cert)
-        self.env = env
-=======
->>>>>>> 3abd0295
 
         auth = KeystonePassword(username=user,
                                 password=password,
@@ -790,29 +734,4 @@
         srv = server.rebuild(image)
         wait(lambda: self.nova.servers.get(srv).status == 'REBUILD',
              timeout_seconds=60, waiting_for='start of instance rebuild')
-        return srv
-
-    def rand_name(self, name):
-        return name + '_' + str(random.randint(1, 0x7fffffff))
-
-    def create_service(self, environment, session, json_data, to_json=True):
-        service = self.murano.services.post(environment.id, path='/',
-                                            data=json_data,
-                                            session_id=session.id)
-        if to_json:
-            service = service.to_dict()
-            service = json.dumps(service)
-            return yaml.load(service)
-        else:
-            return service
-
-    def deploy_environment(self, environment, session):
-        self.murano.sessions.deploy(environment.id, session.id)
-        start_time = time.time()
-        status = self.murano.environments.get(environment.id).status
-        while status != 'ready' and time.time() - start_time < 3800:
-            if status == 'deploy failure':
-                return 0
-            time.sleep(15)
-            status = self.murano.environments.get(environment.id).status
-        return self.murano.environments.get(environment.id)+        return srv