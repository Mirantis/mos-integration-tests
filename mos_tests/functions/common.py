--- conflicted
+++ resolved
@@ -261,22 +261,18 @@
     return uid in [s.id for s in cinder_client.volumes.list()]
 
 
-<<<<<<< HEAD
-def check_volume_snapshot(cinderclient, uid):
+def check_volume_snapshot(cinder_client, uid):
     """ Check the presence of volume status id in the list of volume status
         :param cinderclient: Cinder API client connection point
         :param uid: UID of volume status
         :return True or False
     """
-    if uid in [s for s in cinderclient.volume_snapshots.list()]:
+    if uid in [s for s in cinder_client.volume_snapshots.list()]:
         return True
     return False
 
 
-def check_inst_status(novaclient, uid, status, timeout=5):
-=======
 def check_inst_status(nova_client, uid, status, timeout=5):
->>>>>>> 17b41d87
     """ Check status of instance
         :param nova_client: Nova API client connection point
         :param uid: UID of instance
@@ -430,44 +426,6 @@
                        if s.id == uid][0]
         while inst_status != status and time() < start_time + 60 * timeout:
             sleep(1)
-<<<<<<< HEAD
-            inst_status = [s.status for s in cinderclient.volumes.list() if
-                           s.id == uid][0]
-        if inst_status == status:
-            return True
-    return False
-
-
-def check_volume_snapshot_status(cinderclient, uid, status, timeout=5):
-    """ Check status of volume
-            :param cinderclient: Cinder API client connection point
-            :param uid: UID of volume snapshot
-            :param status: Expected volume snapshot status
-            :param timeout: Timeout for check operation
-            :return True or False
-    """
-    if check_volume_snapshot(cinderclient, uid):
-        start_time = time()
-        while time() < start_time + 60 * timeout:
-            sleep(1)
-            snapshot_status = [s.status
-                               for s in cinderclient.volume_snapshots.list()
-                               if s.id == uid.id][0]
-            if snapshot_status == status:
-                return True
-    return False
-
-
-def delete_volume_snapshot(cinderclient, snapshot):
-    """ Delete volume snapshot and check that it is absent in the list
-        :param cinderclient: Cinder API client connection point
-        :param volume: volume snapshot
-    """
-    if snapshot in cinderclient.volume_snapshots.list():
-        cinderclient.volume_snapshots.delete(snapshot)
-        while snapshot in cinderclient.volume_snapshots.list():
-            sleep(1)
-=======
             inst_status = [s.status for s in cinder_client.volumes.list()
                            if s.id == uid][0]
         return inst_status == status
@@ -542,4 +500,34 @@
     the_result = os.system("ping -c 4 -i 4 {}".
                            format(ip_address))
     return the_result == 0
->>>>>>> 17b41d87
+
+
+def check_volume_snapshot_status(cinder_client, uid, status, timeout=5):
+    """ Check status of volume
+            :param cinder_client: Cinder API client connection point
+            :param uid: UID of volume snapshot
+            :param status: Expected volume snapshot status
+            :param timeout: Timeout for check operation
+            :return True or False
+    """
+    if check_volume_snapshot(cinder_client, uid):
+        start_time = time()
+        while time() < start_time + 60 * timeout:
+            sleep(1)
+            snapshot_status = [s.status
+                               for s in cinder_client.volume_snapshots.list()
+                               if s.id == uid.id][0]
+            if snapshot_status == status:
+                return True
+    return False
+
+
+def delete_volume_snapshot(cinder_client, snapshot):
+    """ Delete volume snapshot and check that it is absent in the list
+        :param cinder_client: Cinder API client connection point
+        :param volume: volume snapshot
+    """
+    if snapshot in cinder_client.volume_snapshots.list():
+        cinder_client.volume_snapshots.delete(snapshot)
+        while snapshot in cinder_client.volume_snapshots.list():
+            sleep(1)