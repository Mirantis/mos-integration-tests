import os
from time import sleep, time
import urllib2
import yaml


def check_stack(stack_name, heat):
    """ Check the presence of stack_name in stacks list
        :param heat: Heat API client connection point
        :param stack_name: Name of stack
        :return True or False
    """
    if stack_name in [s.stack_name for s in heat.stacks.list()]:
        return True
    return False


def get_stack_id(heatclient, stack_name):
    """ Check stack status
        :param heatclient: Heat API client connection point
        :param stack_name: Name of stack
        :return Stack uid
    """
    if check_stack(stack_name, heatclient):
        stack_dict = {s.stack_name: s.id for s in heatclient.stacks.list()}
        return stack_dict[stack_name]
    raise Exception("ERROR: Stack {0} is not defined".format(stack_name))


def check_stack_status(stack_name, heat, status, timeout=60):
    """ Check stack status
        :param heat: Heat API client connection point
        :param stack_name: Name of stack
        :param status: Expected stack status
        :param timeout: Timeout for check operation
        :return True or False
    """
    if check_stack(stack_name, heat):
        start_time = time()
        stack_status = [s.stack_status for s in heat.stacks.list()
                    if s.stack_name == stack_name][0]
        while stack_status.find('IN_PROGRESS') != -1 and time() < \
                        start_time + 60 * timeout:
            sleep(1)
            stack_status = [s.stack_status for s in heat.stacks.list()
                            if s.stack_name == stack_name][0]
        if stack_status == status:
            return True
    return False


def create_stack(heatclient, stack_name, template, parameters={}, timeout=20,
                 files=None):
    """ Create a stack from template and check STATUS == CREATE_COMPLETE
        :param parameters: parameters from template
        :param heatclient: Heat API client connection point
        :param stack_name: Name of a new stack
        :param template:   Content of a template name
        :param timeout: Timeout for check operation
        :param files: In case if template uses file as reference
        e.g: "type: volume_with_attachment.yaml"
        :return uid: UID of created stack
    """
    templ_files = files or {}
    stack = heatclient.stacks.create(
        stack_name=stack_name,
        template=template,
        files=templ_files,
        parameters=parameters,
        timeout_mins=timeout)
    uid = stack['stack']['id']
    check_stack_status_complete(heatclient, uid, 'CREATE', timeout)
    return uid


def delete_stack(heatclient, uid):
    """ Delete stack and check STATUS == DELETE_COMPLETE
        :param heatclient: Heat API client connection point
        :param uid:        UID of stack
    """
    if uid in [s.id for s in heatclient.stacks.list()]:
        heatclient.stacks.delete(uid)
        while uid in [s.id for s in heatclient.stacks.list()]:
            sleep(1)


def check_stack_status_complete(heatclient, uid, action, timeout=10):
    """ Check stack STATUS in COMPLETE state
    :param heatclient: Heat API client connection point
    :param uid: ID stack
    :param action: status that will be checked.
    Could be CREATE, UPDATE, DELETE.
    :param timeout: Timeout for check operation
    :return uid: UID of created stack
    """
    stack = heatclient.stacks.get(stack_id=uid).to_dict()
    end_time = time() + 60 * timeout
    while stack['stack_status'] == '{0}_IN_PROGRESS'.format(action):
        stack = heatclient.stacks.get(stack_id=uid).to_dict()
        if time() > end_time:
            break
        else:
            sleep(1)
    if stack['stack_status'] != '{0}_COMPLETE'.format(action):
        raise Exception("ERROR: Stack {0} is not in '{1}_COMPLETE' "
                        "state:\n".format(stack, action))


def read_template(templates_dir, template_name):
    """Read template file and return it content.
    :param templates_dir: dir
    :param template_name: name of template,
    for ex.: empty_heat_template.yaml
    :return: template file content
    """

    template_path = os.path.join(templates_dir, template_name)
    try:
        with open(template_path) as template:
            return template.read()
    except IOError as e:
        raise IOError('Can\'t read template: {}'.format(e))


def update_stack(heat_client, uid, template_file, parameters={}):
    """ Update stack using template file
        :param heat_client: Heat API client connection point
        :param id:        ID of stack
        :param template_file: path to stack template file.
        :param parameters: parameters from template
        :return: -
    """
    heat_client.stacks.update(stack_id=uid, template=template_file,
                              parameters=parameters)
    check_stack_status_complete(heat_client, uid, 'UPDATE')


def get_resource_id(heat_client, uid):
    """ Get stack resource id
        :param heat_client: Heat API client connection point
        :param id:        ID of stack
        :return: -
    """
    stack_resources = heat_client.resources.list(stack_id=uid)
    return stack_resources[0].physical_resource_id


def get_specific_resource_id(heat_client, uid, resource_name):
    """ Get stack resource id by name
        :param heat_client:   heat API client connection point
        :param id:            ID of stack
        :param resource_name: resource name
        :return: resource id
    """
    stack_resources = heat_client.resources.get(uid, resource_name).to_dict()
    return stack_resources['physical_resource_id']


def update_template_file(template_file, type_of_changes, **kwargs):
    """ Update template file specific fields.
    :param template_file: path to template file.
    :param type_of_changes:
    if changes in format - 'format'
    if changes in flavor size - 'flavor'
    :param disk_format: new disk_format value(optional)
    :param container_format: new container_format value(optional)
    :param flavor: new flavor size
    """
    with open(template_file, 'r') as stream:
        data = yaml.load(stream)
    if type_of_changes == 'format':
        data['resources']['cirros_image']['properties']['disk_format']\
            = kwargs['disk_format']
        data['resources']['cirros_image']['properties']['container_format']\
            = kwargs['container_format']
    elif type_of_changes == 'flavor':
        data['resources']['vm']['properties']['flavor'] = kwargs['flavor']
    with open(template_file, 'w') as yaml_file:
        yaml_file.write(yaml.dump(data, default_flow_style=False))


def download_image(image_link_file, where_to_put='/tmp/'):
    """ This function will download image from internet and write it
    if image is not already present on node.
    :param image_link_file: Location of file with a link
    :param where_to_put:    Path to output folder on node
    :return: full path to downloaded image. Default: '/tmp/blablablb.bla'
    """
    # Get URL from file
    try:
        with open(image_link_file, 'r') as file_with_link:
            image_url = file_with_link.read()
    except Exception:
        raise Exception("Can not find or read from file on node:"
                        "\n\t{0}".format(image_link_file))

    # Get image name from URL. Like: 'fedora-heat-test-image.qcow2'
    image_name_from_url = image_url.rsplit('/', 1)[-1]

    # Prepare full path on node. Like: '/tmp/fedora-heat-test-image.qcow2'
    image_path_on_node = where_to_put + image_name_from_url

    # Check if image already exists on node with path above.
    # If present - return full path to it. If NOT -> download.
    if os.path.isfile(image_path_on_node):
        return image_path_on_node
    else:
        # Open URL
        try:
            response = urllib2.urlopen(image_url)
        except urllib2.HTTPError, e:
            raise Exception('Can not get file from URL. HTTPError = {0}.'
                            '\n\tURL = "{1}"'.format(str(e.code), image_url))
        except urllib2.URLError, e:
            raise Exception('Can not get file from URL. URLError = {0}.'
                            '\n\tURL = "{1}"'.format(str(e.reason), image_url))
        except Exception:
            raise Exception("Can not get file from URL:"
                            "\n\t{0}".format(image_url))

        # Write image to file. With Chunk to avoid memory errors.
        CHUNK = 16 * 1024
        with open(image_path_on_node, 'wb') as f:
            while True:
                chunk = response.read(CHUNK)
                if not chunk:
                    break
                f.write(chunk)
        return image_path_on_node


def get_inst_id(novaclient, inst_name):
    """ Get instance id for instance with the name
        :param novaclient: Heat API client connection point
        :param inst_name: Name of instance
        :return Instance uid
    """
    inst_list = novaclient.servers.list()
    if inst_name in [s.name for s in inst_list]:
        inst_dict = {s.name: s.id for s in inst_list}
        return inst_dict[inst_name]
    raise Exception("ERROR: Instance {0} is not defined".format(inst_name))


def check_instance(novaclient, uid):
    """ Check the presence of instance id in the list of instances
        :param novaclient: Nova API client connection point
        :param uid: UID of instance
        :return True or False
    """
    if uid in [s.id for s in novaclient.servers.list()]:
        return True
    return False


def check_volume(cinderclient, uid):
    """ Check the presence of volume id in the list of volume
        :param cinderclient: Cinder API client connection point
        :param uid: UID of volume
        :return True or False
    """
    if uid in [s.id for s in cinderclient.volumes.list()]:
        return True
    return False


def check_inst_status(novaclient, uid, status, timeout=5):
    """ Check status of instance
        :param novaclient: Nova API client connection point
        :param uid: UID of instance
        :param status: Expected instance status
        :param timeout: Timeout for check operation
        :return True or False
    """
    if check_instance(novaclient, uid):
        start_time = time()
        inst_status = [s.status for s in novaclient.servers.list() if s.id ==
                       uid][0]
        while inst_status != status and time() < start_time + 60 * timeout:
            sleep(1)
            inst_status = [s.status for s in novaclient.servers.list() if
                           s.id == uid][0]
        if inst_status == status:
            return True
    return False


def check_ip(novaclient, uid, fip, timeout=1):
    """ Check floating ip address adding to instance
        :param novaclient: Nova API client connection point
        :param uid: UID of instance
        :param fip: Floating ip
        :param timeout: Timeout for check operation
        :return True or False
    """
    if check_instance(novaclient, uid):
        start_time = time()
        ips = [ip['addr'] for ip in novaclient.servers.ips(uid)[
                'admin_internal_net']]
        while fip not in ips and time() < start_time + 60 * timeout:
            sleep(1)
            ips = [ip['addr'] for ip in novaclient.servers.ips(uid)[
                'admin_internal_net']]
        if fip in ips:
            return True
        return False


def delete_instance(novaclient, uid):
    """ Delete instance and check that it is absent in the list
        :param novaclient: Nova API client connection point
        :param uid: UID of instance
    """
    if check_instance(novaclient, uid):
        novaclient.servers.delete(uid)
        while check_instance(novaclient, uid):
            sleep(1)


def create_volume(cinderclient, image_id, size=1, timeout=5):
    """ Check volume creation
<<<<<<< HEAD
            :param cinderclient: Cinder API client connection point
            :param image_id: UID of image
            :param size: Size of volume in GB
            :param timeout: Timeout for check operation
            :return volume
=======
        :param cinderclient: Cinder API client connection point
        :param image_id: UID of image
        :param timeout: Timeout for check operation
        :return volume
>>>>>>> 372c9fbe
    """
    end_time = time() + 60 * timeout
    volume = cinderclient.volumes.create(size, name='Test_volume',
                                         imageRef=image_id)
    status = cinderclient.volumes.get(volume.id).status
    while status != 'available':
        if time() > end_time:
            raise AssertionError(
                "Volume status is '{0}' instead of 'available'".format(status))
        sleep(1)
        status = cinderclient.volumes.get(volume.id).status
    return volume


def create_instance(novaclient, inst_name, flavor_id, net_id, security_group,
                    image_id='', block_device_mapping=None, timeout=5):
    """ Check instance creation
        :param novaclient: Nova API client connection point
        :param inst_name: name for instance
        :param image_id: id of image
        :param flavor_id: id of flavor
        :param net_id: id of network
        :param security_group: corresponding security_group
        :param block_device_mapping: if volume is used
        :param timeout: Timeout for check operation
        :return instance
    """
    end_time = time() + 60 * timeout
    inst = novaclient.servers.create(name=inst_name, nics=[{"net-id": net_id}],
                                     flavor=flavor_id, image=image_id,
                                     security_groups=[security_group],
                                     block_device_mapping=block_device_mapping)
    inst_status = [s.status for s in novaclient.servers.list() if s.id ==
                   inst.id][0]
    while inst_status != 'ACTIVE':
        if time() > end_time:
            raise AssertionError(
                "Instance status is '{0}' instead of 'ACTIVE".format(
                    inst_status))
        sleep(1)
        inst_status = [s.status for s in novaclient.servers.list() if s.id ==
                       inst.id][0]
    return inst


def delete_volume(cinderclient, volume):
    """ Delete volume and check that it is absent in the list
        :param cinderclient: Cinder API client connection point
        :param volume: volume
    """
    if volume in cinderclient.volumes.list():
        cinderclient.volumes.delete(volume)
        while volume in cinderclient.volumes.list():
            sleep(1)


def delete_floating_ip(novaclient, floating_ip):
    """ Delete floating ip and check that it is absent in the list
        :param novaclient: Nova API client connection point
        :param floating_ip: floating ip
    """
    if floating_ip in novaclient.floating_ips.list():
        novaclient.floating_ips.delete(floating_ip)
        while floating_ip in novaclient.floating_ips.list():
            sleep(1)


def check_volume_status(cinderclient, uid, status, timeout=5):
    """ Check status of volume
        :param cinderclient: Cinder API client connection point
        :param uid: UID of volume
        :param status: Expected volume status
        :param timeout: Timeout for check operation
        :return True or False
    """
    if check_volume(cinderclient, uid):
        start_time = time()
        inst_status = [s.status for s in cinderclient.volumes.list() if s.id ==
                       uid][0]
        while inst_status != status and time() < start_time + 60 * timeout:
            sleep(1)
            inst_status = [s.status for s in cinderclient.volumes.list() if
                           s.id == uid][0]
        if inst_status == status:
            return True
    return False<|MERGE_RESOLUTION|>--- conflicted
+++ resolved
@@ -319,18 +319,11 @@
 
 def create_volume(cinderclient, image_id, size=1, timeout=5):
     """ Check volume creation
-<<<<<<< HEAD
             :param cinderclient: Cinder API client connection point
             :param image_id: UID of image
             :param size: Size of volume in GB
             :param timeout: Timeout for check operation
             :return volume
-=======
-        :param cinderclient: Cinder API client connection point
-        :param image_id: UID of image
-        :param timeout: Timeout for check operation
-        :return volume
->>>>>>> 372c9fbe
     """
     end_time = time() + 60 * timeout
     volume = cinderclient.volumes.create(size, name='Test_volume',
