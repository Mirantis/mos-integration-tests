#    Copyright 2016 Mirantis, Inc.
#
#    Licensed under the Apache License, Version 2.0 (the "License"); you may
#    not use this file except in compliance with the License. You may obtain
#    a copy of the License at
#
#         http://www.apache.org/licenses/LICENSE-2.0
#
#    Unless required by applicable law or agreed to in writing, software
#    distributed under the License is distributed on an "AS IS" BASIS, WITHOUT
#    WARRANTIES OR CONDITIONS OF ANY KIND, either express or implied. See the
#    License for the specific language governing permissions and limitations
#    under the License.

import functools
import pytest
import uuid

from mos_tests.functions import os_cli
from mos_tests.murano import actions


<<<<<<< HEAD
flavor = 'm1.small'
linux_image = 'debian-8-m-agent.qcow2'
docker_image = 'debian-8-docker.qcow2'
=======
flavor = 'm1.medium'
docker_image = 'ubuntu14.04-x64-docker'
>>>>>>> daaf8acb
kubernetes_image = 'ubuntu14.04-x64-kubernetes'
labels = "testkey=testvalue"


@pytest.fixture
def murano(os_conn):
    return actions.MuranoActions(os_conn)


@pytest.yield_fixture
def controller_remote(env):
    with env.get_nodes_by_role('controller')[0].ssh() as remote:
        yield remote


@pytest.fixture
def openstack_client(controller_remote):
    return os_cli.OpenStack(controller_remote)


@pytest.yield_fixture
<<<<<<< HEAD
def environment(murano, os_conn):
    environment = os_conn.murano.environments.create(
        {'name': murano.rand_name('MuranoEnv')})
    yield environment
    os_conn.murano.environments.delete(environment.id)


@pytest.yield_fixture
def session(os_conn, environment):
    session = os_conn.murano.sessions.configure(environment.id)
    yield session
    os_conn.murano.sessions.delete(environment.id, session.id)
=======
def environment(murano, clear_old, package):
    environment = murano.murano.environments.create(
        {'name': murano.rand_name('MuranoEnv')})
    yield environment
    murano.murano.environments.delete(environment.id)


@pytest.yield_fixture
def session(murano, environment):
    session = murano.murano.sessions.configure(environment.id)
    yield session
    murano.murano.sessions.delete(environment.id, session.id)
>>>>>>> daaf8acb


@pytest.yield_fixture
def keypair(os_conn):
    keypair = os_conn.create_key(key_name='murano-key')
    yield keypair
    os_conn.delete_key(key_name=keypair.name)


@pytest.fixture
def murano_cli(controller_remote):
    return functools.partial(os_cli.Murano(controller_remote))


@pytest.fixture
<<<<<<< HEAD
def kubernetespod(murano_cli):
    fqn = 'io.murano.apps.docker.kubernetes.KubernetesPod'
    packages = murano_cli(
        'package-import',
        params='{0} --exists-action s'.format(fqn),
        flags='--murano-repo-url=http://storage.apps.openstack.org').listing()
    package = [x for x in packages if x['FQN'] == fqn][0]
    return package


@pytest.fixture
def grafana(murano_cli):
    fqn = 'io.murano.apps.docker.DockerGrafana'
=======
def clear_old(os_conn):
    instance_list = os_conn.nova.servers.list()
    names = ["master", "minion", "gateway", "Docker"]
    for instance in instance_list:
            for name in names:
                if instance.name.find(name) > -1:
                    instance.delete()


@pytest.fixture
def kubernetespod(murano_cli):
    fqn = 'io.murano.apps.docker.kubernetes.KubernetesPod'
>>>>>>> daaf8acb
    packages = murano_cli(
        'package-import',
        params='{0} --exists-action s'.format(fqn),
        flags='--murano-repo-url=http://storage.apps.openstack.org').listing()
    package = [x for x in packages if x['FQN'] == fqn][0]
    return package


@pytest.fixture
<<<<<<< HEAD
def dockerhttpd_package(murano_cli):
    fqn = 'io.murano.apps.docker.DockerHTTPd'
    packages = murano_cli(
        'package-import',
        params='{0} --exists-action s'.format(fqn),
        flags='--murano-repo-url=http://storage.apps.openstack.org').listing()
    package = [x for x in packages if x['FQN'] == fqn][0]
    return package


@pytest.fixture
def dockerhttpd(murano, environment, session, pod):
    post_body = {
        "host": pod,
        "image": 'httpd',
        "name": "HTTPd",
        "port": 80,
        "publish": True,
        "?": {
            "_{id}".format(id=uuid.uuid4().hex): {
                "name": "Docker HTTPd"
            },
            "type": "io.murano.apps.docker.DockerHTTPd",
            "id": str(uuid.uuid4())
        }
    }

    return murano.create_service(environment, session, post_body)
=======
def package(murano_cli, os_conn, request):
    package_name = getattr(request, 'param', 'DockerGrafana')

    fqn = 'io.murano.apps.docker.{}'.format(package_name)
    murano_cli(
        'package-import', params='{0} --exists-action s'.format(fqn),
        flags='--murano-repo-url=http://storage.apps.openstack.org').listing()


@pytest.fixture
def docker(murano, keypair, environment, session):
    docker_data = {
        "instance": {
            "name": murano.rand_name("Docker"),
            "assignFloatingIp": True,
            "keyname": keypair.name,
            "flavor": flavor,
            "image": docker_image,
            "availabilityZone": 'nova',
            "?": {
                "type": "io.murano.resources.LinuxMuranoInstance",
                "id": str(uuid.uuid4())
            },
        },
        "name": "DockerVM",
        "?": {
            "_{id}".format(id=uuid.uuid4().hex): {
                "name": "Docker VM Service"
            },
            "type": "io.murano.apps.docker.DockerStandaloneHost",
            "id": str(uuid.uuid4())
        }
    }
    docker = murano.create_service(environment, session, docker_data)
    return docker
>>>>>>> daaf8acb


@pytest.fixture
def cluster(murano, keypair, environment, session, request):
    nodes = getattr(request, 'param', {'initial_gateways': 1,
                                       'max_gateways': 1, 'initial_nodes': 1,
                                       'max_nodes': 1})

    if nodes['max_gateways'] == 1:
        gateways_data = [
            {
                "instance": {
                    "name": "gateway-1",
                    "assignFloatingIp": True,
                    "keyname": keypair.name,
                    "flavor": flavor,
                    "image": kubernetes_image,
                    "availabilityZone": 'nova',
                    "?": {
                        "type": "io.murano.resources.LinuxMuranoInstance",
                        "id": str(uuid.uuid4())
                    }
                },
                "?": {
                    "type": "io.murano.apps.docker.kubernetes."
                            "KubernetesGatewayNode",
                    "id": str(uuid.uuid4())
                }
            }
        ]
    else:
        gateways_data = [
            {
                "instance": {
                    "name": "gateway-1",
                    "assignFloatingIp": True,
                    "keyname": keypair.name,
                    "flavor": flavor,
                    "image": kubernetes_image,
                    "availabilityZone": 'nova',
                    "?": {
                        "type": "io.murano.resources.LinuxMuranoInstance",
                        "id": str(uuid.uuid4())
                    }
                },
                "?": {
                    "type": "io.murano.apps.docker.kubernetes."
                            "KubernetesGatewayNode",
                    "id": str(uuid.uuid4())
                }
            },
            {
                "instance": {
                    "name": "gateway-2",
                    "assignFloatingIp": True,
                    "keyname": keypair.name,
                    "flavor": flavor,
                    "image": kubernetes_image,
                    "availabilityZone": 'nova',
                    "?": {
                        "type": "io.murano.resources.LinuxMuranoInstance",
                        "id": str(uuid.uuid4())
                    }
                },
                "?": {
                    "type": "io.murano.apps.docker.kubernetes."
                            "KubernetesGatewayNode",
                    "id": str(uuid.uuid4())
                }
            }
        ]
    if nodes['max_nodes'] == 1:
        nodes_data = [
            {
                "instance": {
                    "name": "minion-1",
                    "assignFloatingIp": True,
                    "keyname": keypair.name,
                    "flavor": flavor,
                    "image": kubernetes_image,
                    "availabilityZone": 'nova',
                    "?": {
                        "type": "io.murano.resources.LinuxMuranoInstance",
                        "id": str(uuid.uuid4())
                    }
                },
                "?": {
                    "type": "io.murano.apps.docker.kubernetes."
                            "KubernetesMinionNode",
                    "id": str(uuid.uuid4())
                },
                "exposeCAdvisor": True
            }
        ]
    else:
        nodes_data = [
            {
                "instance": {
                    "name": "minion-1",
                    "assignFloatingIp": True,
                    "keyname": keypair.name,
                    "flavor": flavor,
                    "image": kubernetes_image,
                    "availabilityZone": 'nova',
                    "?": {
                        "type": "io.murano.resources.LinuxMuranoInstance",
                        "id": str(uuid.uuid4())
                    }
                },
                "?": {
                    "type": "io.murano.apps.docker.kubernetes."
                            "KubernetesMinionNode",
                    "id": str(uuid.uuid4())
                },
                "exposeCAdvisor": True
            },
            {
                "instance": {
                    "name": "minion-2",
                    "assignFloatingIp": True,
                    "keyname": keypair.name,
                    "flavor": flavor,
                    "image": kubernetes_image,
                    "availabilityZone": 'nova',
                    "?": {
                        "type": "io.murano.resources.LinuxMuranoInstance",
                        "id": str(uuid.uuid4())
                    }
                },
                "?": {
                    "type": "io.murano.apps.docker.kubernetes."
                            "KubernetesMinionNode",
                    "id": str(uuid.uuid4())
                },
                "exposeCAdvisor": True
            }
        ]

    kub_data = {
        "gatewayCount": nodes['initial_gateways'],
        "gatewayNodes": gateways_data,
        "?": {
            "_{id}".format(id=uuid.uuid4().hex): {
                "name": "Kubernetes Cluster"
            },
            "type": "io.murano.apps.docker.kubernetes.KubernetesCluster",
            "id": str(uuid.uuid4())
        },
        "nodeCount": nodes['initial_nodes'],
        "dockerRegistry": "",
        "masterNode": {
            "instance": {
                "name": "master-1",
                "assignFloatingIp": True,
                "keyname": keypair.name,
                "flavor": flavor,
                "image": kubernetes_image,
                "availabilityZone": 'nova',
                "?": {
                    "type": "io.murano.resources.LinuxMuranoInstance",
                    "id": str(uuid.uuid4())
                }
            },
            "?": {
                "type": "io.murano.apps.docker.kubernetes."
                        "KubernetesMasterNode",
                "id": str(uuid.uuid4())
            }
        },
        "minionNodes": nodes_data,
        "name": "KubeClusterTest"
    }
    cluster = murano.create_service(environment, session, kub_data)
    return cluster


@pytest.fixture
def pod(murano, environment, session, cluster, request):
    replicas = getattr(request, 'param', 1)
    pod_data = {
        "kubernetesCluster": cluster,
        "labels": labels,
        "name": "testpod",
        "replicas": replicas,
        "?": {
            "_{id}".format(id=uuid.uuid4().hex): {
                "name": "Kubernetes Pod"
            },
            "type": "io.murano.apps.docker.kubernetes.KubernetesPod",
            "id": str(uuid.uuid4())
        }
    }
    pod = murano.create_service(environment, session, pod_data)
    return pod


@pytest.fixture
def influx(murano, environment, session, pod):
    post_body = {
        "host": pod,
        "name": "Influx",
        "preCreateDB": 'db1;db2',
        "publish": True,
        "?": {
            "_{id}".format(id=uuid.uuid4().hex): {
                "name": "Docker InfluxDB"
            },
            "type": "io.murano.apps.docker.DockerInfluxDB",
            "id": str(uuid.uuid4())
        }
    }
    return murano.create_service(environment, session, post_body)<|MERGE_RESOLUTION|>--- conflicted
+++ resolved
@@ -20,14 +20,8 @@
 from mos_tests.murano import actions
 
 
-<<<<<<< HEAD
-flavor = 'm1.small'
-linux_image = 'debian-8-m-agent.qcow2'
-docker_image = 'debian-8-docker.qcow2'
-=======
 flavor = 'm1.medium'
 docker_image = 'ubuntu14.04-x64-docker'
->>>>>>> daaf8acb
 kubernetes_image = 'ubuntu14.04-x64-kubernetes'
 labels = "testkey=testvalue"
 
@@ -49,20 +43,6 @@
 
 
 @pytest.yield_fixture
-<<<<<<< HEAD
-def environment(murano, os_conn):
-    environment = os_conn.murano.environments.create(
-        {'name': murano.rand_name('MuranoEnv')})
-    yield environment
-    os_conn.murano.environments.delete(environment.id)
-
-
-@pytest.yield_fixture
-def session(os_conn, environment):
-    session = os_conn.murano.sessions.configure(environment.id)
-    yield session
-    os_conn.murano.sessions.delete(environment.id, session.id)
-=======
 def environment(murano, clear_old, package):
     environment = murano.murano.environments.create(
         {'name': murano.rand_name('MuranoEnv')})
@@ -75,7 +55,6 @@
     session = murano.murano.sessions.configure(environment.id)
     yield session
     murano.murano.sessions.delete(environment.id, session.id)
->>>>>>> daaf8acb
 
 
 @pytest.yield_fixture
@@ -91,7 +70,16 @@
 
 
 @pytest.fixture
-<<<<<<< HEAD
+def clear_old(os_conn):
+    instance_list = os_conn.nova.servers.list()
+    names = ["master", "minion", "gateway", "Docker"]
+    for instance in instance_list:
+            for name in names:
+                if instance.name.find(name) > -1:
+                    instance.delete()
+
+
+@pytest.fixture
 def kubernetespod(murano_cli):
     fqn = 'io.murano.apps.docker.kubernetes.KubernetesPod'
     packages = murano_cli(
@@ -103,61 +91,6 @@
 
 
 @pytest.fixture
-def grafana(murano_cli):
-    fqn = 'io.murano.apps.docker.DockerGrafana'
-=======
-def clear_old(os_conn):
-    instance_list = os_conn.nova.servers.list()
-    names = ["master", "minion", "gateway", "Docker"]
-    for instance in instance_list:
-            for name in names:
-                if instance.name.find(name) > -1:
-                    instance.delete()
-
-
-@pytest.fixture
-def kubernetespod(murano_cli):
-    fqn = 'io.murano.apps.docker.kubernetes.KubernetesPod'
->>>>>>> daaf8acb
-    packages = murano_cli(
-        'package-import',
-        params='{0} --exists-action s'.format(fqn),
-        flags='--murano-repo-url=http://storage.apps.openstack.org').listing()
-    package = [x for x in packages if x['FQN'] == fqn][0]
-    return package
-
-
-@pytest.fixture
-<<<<<<< HEAD
-def dockerhttpd_package(murano_cli):
-    fqn = 'io.murano.apps.docker.DockerHTTPd'
-    packages = murano_cli(
-        'package-import',
-        params='{0} --exists-action s'.format(fqn),
-        flags='--murano-repo-url=http://storage.apps.openstack.org').listing()
-    package = [x for x in packages if x['FQN'] == fqn][0]
-    return package
-
-
-@pytest.fixture
-def dockerhttpd(murano, environment, session, pod):
-    post_body = {
-        "host": pod,
-        "image": 'httpd',
-        "name": "HTTPd",
-        "port": 80,
-        "publish": True,
-        "?": {
-            "_{id}".format(id=uuid.uuid4().hex): {
-                "name": "Docker HTTPd"
-            },
-            "type": "io.murano.apps.docker.DockerHTTPd",
-            "id": str(uuid.uuid4())
-        }
-    }
-
-    return murano.create_service(environment, session, post_body)
-=======
 def package(murano_cli, os_conn, request):
     package_name = getattr(request, 'param', 'DockerGrafana')
 
@@ -193,7 +126,6 @@
     }
     docker = murano.create_service(environment, session, docker_data)
     return docker
->>>>>>> daaf8acb
 
 
 @pytest.fixture
