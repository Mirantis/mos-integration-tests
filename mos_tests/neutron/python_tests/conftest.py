#    Copyright 2015 Mirantis, Inc.
#
#    Licensed under the Apache License, Version 2.0 (the "License"); you may
#    not use this file except in compliance with the License. You may obtain
#    a copy of the License at
#
#         http://www.apache.org/licenses/LICENSE-2.0
#
#    Unless required by applicable law or agreed to in writing, software
#    distributed under the License is distributed on an "AS IS" BASIS, WITHOUT
#    WARRANTIES OR CONDITIONS OF ANY KIND, either express or implied. See the
#    License for the specific language governing permissions and limitations
#    under the License.

import pytest
from distutils.spawn import find_executable
from devops.helpers.helpers import wait

from mos_tests.environment.devops_client import DevopsClient
from mos_tests.environment.fuel_client import FuelClient
from mos_tests.environment.os_actions import OpenStackActions
from mos_tests.settings import SERVER_ADDRESS
from mos_tests.settings import KEYSTONE_USER
from mos_tests.settings import KEYSTONE_PASS
from mos_tests.settings import SSH_CREDENTIALS


@pytest.fixture
def env_name(request):
    return request.config.getoption("--env")


@pytest.fixture
def snapshot_name(request):
    return request.config.getoption("--snapshot")


@pytest.fixture
def revert_snapshot(env_name, snapshot_name):
    """Revert Fuel devops snapshot before test"""
    DevopsClient.revert_snapshot(env_name=env_name,
                                 snapshot_name=snapshot_name)


@pytest.fixture
def fuel_master_ip(request, env_name, snapshot_name):
    """Get fuel master ip"""
    fuel_ip = request.config.getoption("--fuel-ip")
    if not fuel_ip:
        fuel_ip = DevopsClient.get_admin_node_ip(env_name=env_name)
        revert_snapshot(env_name, snapshot_name)
        setattr(request.node, 'reverted', True)
    if not fuel_ip:
        fuel_ip = SERVER_ADDRESS
    return fuel_ip


@pytest.fixture
def fuel(fuel_master_ip):
    """Initialized fuel client"""
    return FuelClient(ip=fuel_master_ip,
                      login=KEYSTONE_USER,
                      password=KEYSTONE_PASS,
                      ssh_login=SSH_CREDENTIALS['login'],
                      ssh_password=SSH_CREDENTIALS['password'])


@pytest.fixture
def env(fuel):
    """Environment instance"""
    return fuel.get_last_created_cluster()


@pytest.fixture
def os_conn(env):
    """Openstack common actions"""
    os_conn = OpenStackActions(
        controller_ip=env.get_primary_controller_ip(),
        cert=env.certificate)

    def is_alive():
        try:
            os_conn.get_servers()
            return True
        except Exception:
            return False
    wait(is_alive, timeout=60 * 5, timeout_msg="OpenStack nova isn't alive")
    return os_conn


@pytest.yield_fixture
def clear_l3_ban(env, os_conn):
    """Clear all l3-agent bans after test"""
    yield
    controllers = env.get_nodes_by_role('controller')
    ip = controllers[0].data['ip']
    with env.get_ssh_to_node(ip) as remote:
        for node in controllers:
            remote.execute("pcs resource clear p_neutron-l3-agent {0}".format(
                node.data['fqdn']))


@pytest.fixture
def clean_os(os_conn):
    """Cleanup OpenStack"""
    os_conn.cleanup_network()


@pytest.yield_fixture(scope="function")
def setup(request, env_name, snapshot_name, env, os_conn):
    if not getattr(request.node, 'reverted', False) and env_name:
        revert_snapshot(env_name, snapshot_name)
    yield
    if not env_name:
        clear_l3_ban(env, os_conn)
        clean_os(os_conn)


@pytest.fixture
def tshark():
    """Returns tshark bin path"""
    path = find_executable('tshark')
    if path is None:
        pytest.skip('requires tshark executable')
    return path


@pytest.fixture
def check_ha_env(env):
    """Check that deployment type is HA"""
    if not env.is_ha:
        pytest.skip('requires HA cluster')


@pytest.fixture
def check_several_computes(env):
    """Check that count of compute nodes not less than 2"""
    if len(env.get_nodes_by_role('compute')) < 2:
        pytest.skip('requires at least 2 compute node')


@pytest.fixture
def check_devops(env_name):
    """Check that devops env is defined"""
    try:
        DevopsClient.get_env(env_name=env_name)
    except Exception:
<<<<<<< HEAD
        pytest.skip('requires devops env to be defined')
=======
        pytest.skip('requires devops env to be defined')


@pytest.fixture
def check_vxlan(env):
    """Check that count of compute nodes not less than 2"""
    if env.network_segmentation_type != 'tun':
        pytest.skip('requires vxlan segmentation')
>>>>>>> a608e1af
<|MERGE_RESOLUTION|>--- conflicted
+++ resolved
@@ -145,9 +145,6 @@
     try:
         DevopsClient.get_env(env_name=env_name)
     except Exception:
-<<<<<<< HEAD
-        pytest.skip('requires devops env to be defined')
-=======
         pytest.skip('requires devops env to be defined')
 
 
@@ -155,5 +152,4 @@
 def check_vxlan(env):
     """Check that count of compute nodes not less than 2"""
     if env.network_segmentation_type != 'tun':
-        pytest.skip('requires vxlan segmentation')
->>>>>>> a608e1af
+        pytest.skip('requires vxlan segmentation')