#    Copyright 2015 Mirantis, Inc.
#
#    Licensed under the Apache License, Version 2.0 (the "License"); you may
#    not use this file except in compliance with the License. You may obtain
#    a copy of the License at
#
#         http://www.apache.org/licenses/LICENSE-2.0
#
#    Unless required by applicable law or agreed to in writing, software
#    distributed under the License is distributed on an "AS IS" BASIS, WITHOUT
#    WARRANTIES OR CONDITIONS OF ANY KIND, either express or implied. See the
#    License for the specific language governing permissions and limitations
#    under the License.

import os
import unittest

import time
from novaclient import client as nova_client
from neutronclient.v2_0 import client as neutron_client
from keystoneclient.v2_0 import client as keystone_client
from cinderclient import client as cinder_client

from mos_tests.functions import common as common_functions


class NovaIntegrationTests(unittest.TestCase):
    """ Basic automated tests for OpenStack Heat verification. """

    @classmethod
    def setUpClass(self):
        OS_AUTH_URL = os.environ.get('OS_AUTH_URL')
        OS_USERNAME = os.environ.get('OS_USERNAME')
        OS_PASSWORD = os.environ.get('OS_PASSWORD')
        OS_TENANT_NAME = os.environ.get('OS_TENANT_NAME')
        OS_PROJECT_NAME = os.environ.get('OS_PROJECT_NAME')

        self.keystone = keystone_client.Client(auth_url=OS_AUTH_URL,
                                               username=OS_USERNAME,
                                               password=OS_PASSWORD,
                                               tenat_name=OS_TENANT_NAME,
                                               project_name=OS_PROJECT_NAME)
        # Nova connect
        OS_TOKEN = self.keystone.get_token(self.keystone.session)
        RAW_TOKEN = self.keystone.get_raw_token_from_identity_service(
            auth_url=OS_AUTH_URL,
            username=OS_USERNAME,
            password=OS_PASSWORD,
            tenant_name=OS_TENANT_NAME)
        OS_TENANT_ID = RAW_TOKEN['token']['tenant']['id']

        self.nova = nova_client.Client('2',
                                       auth_url=OS_AUTH_URL,
                                       username=OS_USERNAME,
                                       auth_token=OS_TOKEN,
                                       tenant_id=OS_TENANT_ID,
                                       insecure=True)

        # Neutron connect
        self.neutron = neutron_client.Client(username=OS_USERNAME,
                                             password=OS_PASSWORD,
                                             tenant_name=OS_TENANT_NAME,
                                             auth_url=OS_AUTH_URL,
                                             insecure=True)

        # Cinder endpoint
        self.cinder = cinder_client.Client('2', OS_USERNAME, OS_PASSWORD,
                                           OS_TENANT_NAME,
                                           auth_url=OS_AUTH_URL)
        self.instances = []
        self.floating_ips = []
        self.volumes = []

    def tearDown(self):
        for inst in self.instances:
            common_functions.delete_instance(self.nova, inst)
        self.instances = []
        for fip in self.floating_ips:
            common_functions.delete_floating_ip(self.nova, fip)
        self.floating_ips = []
        for volume in self.volumes:
            common_functions.delete_volume(self.cinder, volume)
        self.volumes = []

    def test_543358_NovaLaunchVMFromImageWithAllFlavours(self):
        """ This test case checks creation of instance from image with all
        types of flavor. For this test needs 2 nodes with compute role:
        20Gb RAM and 150GB disk for each

            Steps:
             1. Create a floating ip
             2. Create an instance from an image with some flavor
             3. Add the floating ip to the instance
             4. Ping the instance by the floating ip
             5. Delete the floating ip
             6. delete the instance
             7. Repeat all steps for all types of flavor
        """
        networks = self.neutron.list_networks()['networks']
        net = [net['id'] for net in networks
                        if not net['router:external']][0]
        image_id = self.nova.images.list()[0].id
        security_group = self.nova.security_groups.list()[0].name
        flavor_list = self.nova.flavors.list()
        for flavor in flavor_list:
            floating_ip = self.nova.floating_ips.create()
            self.floating_ips.append(floating_ip)
            self.assertIn(floating_ip.ip, [fip_info.ip for fip_info in
                                           self.nova.floating_ips.list()])
            inst = common_functions.create_instance(self.nova, "inst_543358_{}"
                                                    .format(flavor.name),
                                                    flavor.id, net,
                                                    security_group,
                                                    image_id=image_id)
            inst_id = inst.id
            self.instances.append(inst_id)
            inst.add_floating_ip(floating_ip.ip)
            self.assertTrue(common_functions.check_ip(self.nova, inst_id,
                                                      floating_ip.ip))
            ping = os.system("ping -c 4 -i 4 {}".format(floating_ip.ip))
            self.assertEqual(ping, 0, "Instance is not reachable")

    def test_543360_NovaLaunchVMFromVolumeWithAllFlavours(self):
        """ This test case checks creation of instance from volume with all
        types of flavor. For this test needs 2 nodes with compute role:
        20Gb RAM and 150GB disk for each

            Steps:
             1. Create bootable volume
             1. Create a floating ip
             2. Create an instance from an image with some flavor
             3. Add the floating ip to the instance
             4. Ping the instance by the floating ip
             5. Delete the floating ip
             6. delete the instance
             7. Repeat all steps for all types of flavor
        """
        image_id = self.nova.images.list()[0].id

        networks = self.neutron.list_networks()['networks']
        net = [net['id'] for net in networks if not net['router:external']][0]
        security_group = self.nova.security_groups.list()[0].name
        flavor_list = self.nova.flavors.list()
        for flavor in flavor_list:
            floating_ip = self.nova.floating_ips.create()
            self.floating_ips.append(floating_ip)
            self.assertIn(floating_ip.ip, [fip_info.ip for fip_info in
                                           self.nova.floating_ips.list()])
            volume = common_functions.create_volume(self.cinder, image_id)
            self.volumes.append(volume)
            bdm = {'vda': volume.id}
            inst = common_functions.create_instance(self.nova, "inst_543360_{}"
                                                    .format(flavor.name),
                                                    flavor.id, net,
                                                    security_group,
                                                    block_device_mapping=bdm)
            inst_id = inst.id
            self.instances.append(inst_id)
            inst.add_floating_ip(floating_ip.ip)
            self.assertTrue(common_functions.check_ip(self.nova, inst_id,
                                                      floating_ip.ip))
            ping = os.system("ping -c 4 -i 4 {}".format(floating_ip.ip))
<<<<<<< HEAD
            self.assertEqual(ping, 0, "Instance is not reachable")
            self.nova.floating_ips.delete(floating_ip)
            common_functions.delete_instance(self.nova, inst_id)

    def test_543356_NovaMassivelySpawnVMsWithBootLocal(self):
        """ This test case creates a lot of VMs with boot local, checks it
        state and availability and then deletes it.

            Steps:
                1. Boot 10-100 instances from image.
                2. Check that list of instances contains created VMs.
                3. Check state of created instances
                4. Add the floating ips to the instances
                5. Ping the instances by the floating ips
                6. Delete all created instances
        """
        primary_name = "testVM_543356"
        count = 10
        image_dict = {im.name: im.id for im in self.nova.images.list()}
        image_id = image_dict["TestVM"]
        flavor_dict = {f.name: f.id for f in self.nova.flavors.list()}
        flavor_id = flavor_dict["m1.micro"]
        networks = self.neutron.list_networks()["networks"]
        net_dict = {net["name"]: net["id"] for net in networks}
        net_internal_id = net_dict["admin_internal_net"]

        floating_ips = [self.nova.floating_ips.create() for i in xrange(count)]
        fip_new = [fip_info.ip for fip_info in floating_ips]
        fip_all = [fip_info.ip for fip_info in self.nova.floating_ips.list()]
        for fip in fip_new:
            self.assertIn(fip, fip_all)

        self.nova.servers.create(primary_name, image_id, flavor_id,
                                 max_count=count,
                                 nics=[{"net-id": net_internal_id}])
        time.sleep(5)
        inst_ids = [inst.id for inst in self.nova.servers.list()]
        msg = "Count of instances is incorrect"
        self.assertEqual(len(inst_ids), count, msg)
        for inst_id in inst_ids:
            self.assertTrue(common_functions.check_inst_status(self.nova,
                                                               inst_id,
                                                               'ACTIVE'))
        fip_dict = {}
        for inst in self.nova.servers.list():
            fip = fip_new.pop()
            inst.add_floating_ip(fip)
            fip_dict[inst.id] = fip

        for inst_id in inst_ids:
            self.assertTrue(common_functions.check_ip(
                self.nova, inst_id, fip_dict[inst_id]))

        for inst_id in inst_ids:
            ping = os.system("ping -c 3 -W 60 {}".format(fip_dict[inst_id]))
            msg = "Instance {0} is not reachable".format(inst_id)
            self.assertEqual(ping, 0, msg)

        for fip in self.nova.floating_ips.list():
            self.nova.floating_ips.delete(fip.ip)

        for inst in self.nova.servers.list():
            common_functions.delete_instance(self.nova, inst)
=======
            self.assertEqual(ping, 0, "Instance is not reachable")
>>>>>>> f1564fa1
<|MERGE_RESOLUTION|>--- conflicted
+++ resolved
@@ -160,10 +160,7 @@
             self.assertTrue(common_functions.check_ip(self.nova, inst_id,
                                                       floating_ip.ip))
             ping = os.system("ping -c 4 -i 4 {}".format(floating_ip.ip))
-<<<<<<< HEAD
             self.assertEqual(ping, 0, "Instance is not reachable")
-            self.nova.floating_ips.delete(floating_ip)
-            common_functions.delete_instance(self.nova, inst_id)
 
     def test_543356_NovaMassivelySpawnVMsWithBootLocal(self):
         """ This test case creates a lot of VMs with boot local, checks it
@@ -220,10 +217,7 @@
             self.assertEqual(ping, 0, msg)
 
         for fip in self.nova.floating_ips.list():
-            self.nova.floating_ips.delete(fip.ip)
+            self.nova.floating_ips.delete(fip)
 
         for inst in self.nova.servers.list():
-            common_functions.delete_instance(self.nova, inst)
-=======
-            self.assertEqual(ping, 0, "Instance is not reachable")
->>>>>>> f1564fa1
+            common_functions.delete_instance(self.nova, inst)