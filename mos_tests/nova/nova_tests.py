--- conflicted
+++ resolved
@@ -115,11 +115,6 @@
             common_functions.delete_flavor(self.nova, flavor)
         self.flavors = []
 
-<<<<<<< HEAD
-
-=======
->>>>>>> cacef0da
-    @unittest.skip
     def test_543358_NovaLaunchVMFromImageWithAllFlavours(self):
         """ This test case checks creation of instance from image with all
         types of flavor. For this test needs 2 nodes with compute role:
@@ -157,7 +152,6 @@
             ping = os.system("ping -c 4 -i 4 {}".format(floating_ip.ip))
             self.assertEqual(ping, 0, "Instance is not reachable")
 
-    @unittest.skip
     def test_543360_NovaLaunchVMFromVolumeWithAllFlavours(self):
         """ This test case checks creation of instance from volume with all
         types of flavor. For this test needs 2 nodes with compute role:
@@ -199,7 +193,6 @@
             ping = os.system("ping -c 4 -i 4 {}".format(floating_ip.ip))
             self.assertEqual(ping, 0, "Instance is not reachable")
 
-    @unittest.skip
     def test_543355_ResizeDownAnInstanceBootedFromVolume(self):
         """ This test checks that nova allows
             resize down an instance booted from volume
@@ -259,7 +252,6 @@
         ping = os.system("ping -c 4 -i 4 {}".format(floating_ip.ip))
         self.assertEqual(ping, 0, "Instance after resize is not reachable")
 
-    @unittest.skip
     def test_543359_MassivelySpawnVolumes(self):
         """ This test checks massively spawn volumes
 
@@ -284,7 +276,6 @@
                                                      'available', 60),
                 "Volume '{0}' is not available".format(volume.id))
 
-    @unittest.skip
     def test_543356_NovaMassivelySpawnVMsWithBootLocal(self):
         """ This test case creates a lot of VMs with boot local, checks it
         state and availability and then deletes it.
@@ -346,8 +337,78 @@
             msg = "Instance {0} is not reachable".format(inst_id)
             self.assertEqual(ping, 0, msg)
 
-<<<<<<< HEAD
-    @unittest.skip
+    def test_543357_NovaMassivelySpawnVMsBootFromCinder(self):
+        """ This test case creates a lot of VMs which boot from Cinder, checks
+        it state and availability and then deletes it.
+
+            Steps:
+                1. Create 10-100 volumes.
+                2. Boot 10-100 instances from volumes.
+                3. Check that list of instances contains created VMs.
+                4. Check state of created instances
+                5. Add the floating ips to the instances
+                6. Ping the instances by the floating ips
+        """
+        initial_instances = self.nova.servers.list()
+        count = 10
+        primary_name = "testVM_543357"
+        image_dict = {im.name: im.id for im in self.nova.images.list()}
+        image_id = image_dict["TestVM"]
+        flavor_dict = {f.name: f.id for f in self.nova.flavors.list()}
+        flavor_id = flavor_dict["m1.tiny"]
+        networks = self.neutron.list_networks()["networks"]
+        net_dict = {net["name"]: net["id"] for net in networks}
+        net_internal_id = net_dict["admin_internal_net"]
+
+        initial_volumes = self.cinder.volumes.list()
+        for i in xrange(count):
+            common_functions.create_volume(self.cinder, image_id, size=1)
+        self.volumes = [volume for volume in self.cinder.volumes.list()
+                        if volume not in initial_volumes]
+        msg = "Count of created volumes is incorrect!"
+        self.assertEqual(len(self.volumes), 10, msg)
+
+        self.floating_ips = [self.nova.floating_ips.create()
+                             for i in xrange(count)]
+        fip_new = [fip_info.ip for fip_info in self.floating_ips]
+        fip_all = [fip_info.ip for fip_info in self.nova.floating_ips.list()]
+        for fip in fip_new:
+            self.assertIn(fip, fip_all)
+
+        for volume in self.volumes:
+            bdm = {'vda': volume.id}
+            self.nova.servers.create(primary_name, '', flavor_id,
+                                     security_groups=[self.sec_group.name],
+                                     block_device_mapping=bdm,
+                                     nics=[{"net-id": net_internal_id}])
+        start_time = time()
+        timeout = 5
+        while len(self.nova.servers.list()) < len(initial_instances) + count \
+                and time() < start_time + timeout * 60:
+            sleep(5)
+
+        instances = [inst for inst in self.nova.servers.list()
+                     if inst not in initial_instances]
+        self.instances = [inst.id for inst in instances]
+        for inst_id in self.instances:
+            self.assertTrue(common_functions.check_inst_status(self.nova,
+                                                               inst_id,
+                                                               'ACTIVE'))
+        fip_dict = {}
+        for inst in instances:
+            fip = fip_new.pop()
+            inst.add_floating_ip(fip)
+            fip_dict[inst.id] = fip
+
+        for inst_id in self.instances:
+            self.assertTrue(common_functions.check_ip(
+                self.nova, inst_id, fip_dict[inst_id]))
+
+        for inst_id in self.instances:
+            ping = os.system("ping -c 4 -i 8 {}".format(fip_dict[inst_id]))
+            msg = "Instance {0} is not reachable".format(inst_id)
+            self.assertEqual(ping, 0, msg)
+
     def test_2238776_NetworkConnectivityToVMDuringLiveMigration(self):
         """ This test checks network connectivity to VM during Live Migration
 
@@ -404,153 +465,4 @@
         if loss > 5:
             raise AssertionError(
                 "Packets loss exceeds the limit, {} packets were lost".format(
-                    loss))
-
-    def test_2238777_LiveMigrationOfVMsWithDataOnRootAndEphemeralDisk(self):
-        """ This test checks Live Migration of VMs with data on root and
-        ephemeral disk
-
-            Steps:
-             1. Create flavor with ephemeral disk
-             2. Create a floating ip
-             3. Create an instance from an image with 'm1.ephemeral' flavor
-             4. Add the floating ip to the instance
-             5. Ssh to instance and create timestamp on root and ephemeral
-                disks
-             6. Ping the instance by the floating ip
-             7. Execute live migration
-             8. Check current hypervisor and status of instance
-             9. Check that packets loss was minimal
-             10. Ssh to instance and check timestamp on root and ephemeral
-                 disks
-        """
-        networks = self.neutron.list_networks()['networks']
-        net = [net['id'] for net in networks if not net['router:external']][0]
-        image_id = self.nova.images.list()[0].id
-        flavor = self.nova.flavors.create("m1.ephemer", 64, 1, 1,
-                                          ephemeral=1, is_public=True)
-        self.flavors.append(flavor)
-        floating_ip = self.nova.floating_ips.create()
-        self.floating_ips.append(floating_ip)
-        self.assertIn(floating_ip.ip, [fip_info.ip for fip_info in
-                                       self.nova.floating_ips.list()])
-        inst = common_functions.create_instance(self.nova, self.instances,
-                                                "inst_2238776_{}"
-                                                .format(flavor.name),
-                                                flavor.id, net,
-                                                self.sec_group.name,
-                                                image_id=image_id)
-        inst.add_floating_ip(floating_ip.ip)
-        import ipdb; ipdb.set_trace()
-        sshProcess = subprocess.Popen(['ssh', '-T', '-o StrictHostKeyChecking=no', 'cirros@{}'.format(floating_ip.ip)], stdin=subprocess.PIPE, stdout=subprocess.PIPE)
-        sshProcess.communicate('cubswin:)')
-
-
-        ping = os.system("ping -c 4 -i 4 {}".format(floating_ip.ip))
-        self.assertEqual(ping, 0, "Instance is not reachable")
-        hypervisors = {h.hypervisor_hostname: h for h in self.nova.hypervisors.
-            list()}
-        old_hyper = getattr(inst, "OS-EXT-SRV-ATTR:hypervisor_hostname")
-        new_hyper = [h for h in hypervisors.keys() if h != old_hyper][0]
-        ping = subprocess.Popen(["/bin/ping", "-c100", "-i1", floating_ip.ip],
-                                stdout=subprocess.PIPE)
-        self.nova.servers.live_migrate(inst, new_hyper, block_migration=True,
-                                       disk_over_commit=False)
-        inst = self.nova.servers.get(inst.id)
-        timeout = 5
-        end_time = time() + 60 * timeout
-        while getattr(inst, "OS-EXT-SRV-ATTR:hypervisor_hostname") != \
-                new_hyper:
-            if time() > end_time:
-                raise AssertionError(
-                    "Hypervisor is not changed after live migration")
-            sleep(1)
-            inst = self.nova.servers.get(inst.id)
-        self.assertEqual(inst.status, 'ACTIVE')
-        ping.wait()
-        output = ping.stdout.read().split('\n')[-3].split()
-        packets = {'transmitted': int(output[0]), 'received': int(output[3])}
-        loss = packets['transmitted'] - packets['received']
-        if loss > 5:
-            raise AssertionError(
-                "Packets loss exceeds the limit, {} packets were lost".format(
-                    loss))
-
-
-
-
-        # if len([k for k in self.nova.keypairs.list() if k.name == 'test']) == 0:
-        #     key = self.nova.keypairs.create('test')
-=======
-    def test_543357_NovaMassivelySpawnVMsBootFromCinder(self):
-        """ This test case creates a lot of VMs which boot from Cinder, checks
-        it state and availability and then deletes it.
-
-            Steps:
-                1. Create 10-100 volumes.
-                2. Boot 10-100 instances from volumes.
-                3. Check that list of instances contains created VMs.
-                4. Check state of created instances
-                5. Add the floating ips to the instances
-                6. Ping the instances by the floating ips
-        """
-        initial_instances = self.nova.servers.list()
-        count = 10
-        primary_name = "testVM_543357"
-        image_dict = {im.name: im.id for im in self.nova.images.list()}
-        image_id = image_dict["TestVM"]
-        flavor_dict = {f.name: f.id for f in self.nova.flavors.list()}
-        flavor_id = flavor_dict["m1.tiny"]
-        networks = self.neutron.list_networks()["networks"]
-        net_dict = {net["name"]: net["id"] for net in networks}
-        net_internal_id = net_dict["admin_internal_net"]
-
-        initial_volumes = self.cinder.volumes.list()
-        for i in xrange(count):
-            common_functions.create_volume(self.cinder, image_id, size=1)
-        self.volumes = [volume for volume in self.cinder.volumes.list()
-                        if volume not in initial_volumes]
-        msg = "Count of created volumes is incorrect!"
-        self.assertEqual(len(self.volumes), 10, msg)
-
-        self.floating_ips = [self.nova.floating_ips.create()
-                             for i in xrange(count)]
-        fip_new = [fip_info.ip for fip_info in self.floating_ips]
-        fip_all = [fip_info.ip for fip_info in self.nova.floating_ips.list()]
-        for fip in fip_new:
-            self.assertIn(fip, fip_all)
-
-        for volume in self.volumes:
-            bdm = {'vda': volume.id}
-            self.nova.servers.create(primary_name, '', flavor_id,
-                                     security_groups=[self.sec_group.name],
-                                     block_device_mapping=bdm,
-                                     nics=[{"net-id": net_internal_id}])
-        start_time = time()
-        timeout = 5
-        while len(self.nova.servers.list()) < len(initial_instances) + count \
-                and time() < start_time + timeout * 60:
-            sleep(5)
-
-        instances = [inst for inst in self.nova.servers.list()
-                     if inst not in initial_instances]
-        self.instances = [inst.id for inst in instances]
-        for inst_id in self.instances:
-            self.assertTrue(common_functions.check_inst_status(self.nova,
-                                                               inst_id,
-                                                               'ACTIVE'))
-        fip_dict = {}
-        for inst in instances:
-            fip = fip_new.pop()
-            inst.add_floating_ip(fip)
-            fip_dict[inst.id] = fip
-
-        for inst_id in self.instances:
-            self.assertTrue(common_functions.check_ip(
-                self.nova, inst_id, fip_dict[inst_id]))
-
-        for inst_id in self.instances:
-            ping = os.system("ping -c 4 -i 8 {}".format(fip_dict[inst_id]))
-            msg = "Instance {0} is not reachable".format(inst_id)
-            self.assertEqual(ping, 0, msg)
->>>>>>> cacef0da
+                    loss))