# -*- coding: utf-8 -*-
#    Copyright 2016 Mirantis, Inc.
#
#    Licensed under the Apache License, Version 2.0 (the "License"); you may
#    not use this file except in compliance with the License. You may obtain
#    a copy of the License at
#
#         http://www.apache.org/licenses/LICENSE-2.0
#
#    Unless required by applicable law or agreed to in writing, software
#    distributed under the License is distributed on an "AS IS" BASIS, WITHOUT
#    WARRANTIES OR CONDITIONS OF ANY KIND, either express or implied. See the
#    License for the specific language governing permissions and limitations
#    under the License.

import hashlib
import tempfile

import pytest
from tempest_lib.cli import output_parser as parser

from mos_tests.functions.common import wait
from mos_tests import settings


pytestmark = pytest.mark.undestructive


def check_image_in_list(glance, image):
    __tracebackhide__ = True
    image_list = parser.listing(glance('image-list'))
    if image['id'] not in [x['ID'] for x in image_list]:
        pytest.fail('There is no image {id} in list'.format(**image))


def check_image_not_in_list(glance, image):
    __tracebackhide__ = True
    image_list = parser.listing(glance('image-list'))
    if image['id'] in [x['ID'] for x in image_list]:
        pytest.fail('There is image {id} in list'.format(**image))


def check_image_active(glance, image):
    __tracebackhide__ = True

    image_data = parser.details(glance('image-show {id}'.format(**image)))
    if image_data['status'] != 'active':
        pytest.fail('Image {id} status is {status} (not active)'.format(
            **image_data))


def calc_md5(filename):
    with open(filename, 'r') as f:
        md5 = hashlib.md5()
        for chunk in iter(lambda: f.read(1024), ''):
            md5.update(chunk)
    return md5.hexdigest()


@pytest.mark.parametrize('glance', [1], indirect=['glance'])
def test_update_raw_data_in_image(glance, image_file, suffix):
    """Checks updating raw data in Glance image

    Scenario:
        1. Create image
        2. Check that image is present in list and image status is `quened`
        3. Update image with `image_file`
        4. Check that image status changes to `active`
        5. Delete image
        6. Check that image deleted
    """
    name = "Test_{0}".format(suffix[:6])
    cmd = ("image-create --name {name} --container-format bare --disk-format "
           "qcow2".format(name=name))
    image = parser.details(glance(cmd))
    image_data = parser.details(glance('image-show {id}'.format(**image)))
    assert image_data['status'] == 'queued'

    check_image_in_list(glance, image)

    glance('image-update --file {file} --progress {id}'.format(
        file=image_file, **image))
    check_image_active(glance, image)

    glance('image-delete {id}'.format(**image))

    check_image_not_in_list(glance, image)


def test_share_glance_image(glance, user, project, image_file, suffix):
    """Check sharing glance image to another project

    Scenario:
        1. Create image from `image_file`
        2. Check that image is present in list and image status is `active`
        3. Bind another project to image
        4. Check that binded project id is present in image member list
        5. Unbind project from image
        6. Check that project id is not present in image member list
        7. Delete image
        8. Check that image deleted
    """
    name = "Test_{0}".format(suffix[:6])
    cmd = ("image-create --name {name} --container-format bare --disk-format "
           "qcow2 --file {file} --progress".format(name=name, file=image_file))
    image = parser.details(glance(cmd))

    check_image_active(glance, image)

    check_image_in_list(glance, image)

    glance('member-create {id} {project_id}'.format(project_id=project['id'],
                                                   **image))

    member_list = parser.listing(glance('member-list --image-id {id}'.format(
        **image)))
    assert project['id'] in [x['Member ID'] for x in member_list]

    glance('member-delete {id} {project_id}'.format(project_id=project['id'],
                                                   **image))

    member_list = parser.listing(glance('member-list --image-id {id}'.format(
        **image)))
    assert project['id'] not in [x['Member ID'] for x in member_list]

    glance('image-delete {id}'.format(**image))

    check_image_not_in_list(glance, image)


def test_image_create_delete_from_file(glance, image_file, suffix):
    """Checks image creation and deletion from file

    Scenario:
        1. Create image from file
        2. Check that image exists and has `active` status
        3. Delete image
        4. Check that image deleted
    """
    name = 'Test_{}'.format(suffix)
    cmd = ('image-create --name {name} --container-format bare '
           '--disk-format qcow2 --file {source} --progress'.format(
                name=name, source=image_file))

    image = parser.details(glance(cmd))

    check_image_active(glance, image)

    glance('image-delete {id}'.format(**image))

    check_image_not_in_list(glance, image)


@pytest.mark.parametrize('glance', [1], indirect=['glance'])
@pytest.mark.parametrize('option', ('--location', '--copy-from'))
def test_image_create_delete_from_url(glance, suffix, option):
    """Check image creation and deletion from URL

    Scenario:
        1. Create image from URL
        2. Wait until image has active `status`
        3. Delete image
        4. Check that image deleted
    """
    name = 'Test_{}'.format(suffix)
    image_url = settings.GLANCE_IMAGE_URL
    cmd = ('image-create --name {name} --container-format bare '
           '--disk-format qcow2 {option} {image_url} --progress'.format(
                name=name, option=option, image_url=image_url))

    image = parser.details(glance(cmd))

    def is_image_active():
        image_data = parser.details(glance('image-show {id}'.format(**image)))
        return image_data['status'] == 'active'

    wait(is_image_active, timeout_seconds=60, waiting_for='image is active')

    glance('image-delete {id}'.format(**image))

    check_image_not_in_list(glance, image)


@pytest.mark.testrail_id('542890', params={'glance': 1})
@pytest.mark.testrail_id('542911', params={'glance': 2})
def test_image_file_equal(glance, image_file, suffix):
    """Check that after upload-download image file are not changed

    Scenario:
        1. Create image from file
        2. Download image to new file
        3. Compare file and new file
        4. Delete image
    """
    name = 'Test_{}'.format(suffix)
    cmd = ('image-create --name {name} --container-format bare '
           '--disk-format qcow2 --file {source} --progress'.format(
                name=name, source=image_file))

    image = parser.details(glance(cmd))

    with tempfile.NamedTemporaryFile() as new_file:
        new_file.write(glance('image-download {id}'.format(**image)))
        new_file.flush()
        original_md5 = calc_md5(image_file)
        new_md5 = calc_md5(new_file.name)

    assert original_md5 == new_md5, 'MD5 sums of images are different'

    glance('image-delete {id}'.format(**image))


<<<<<<< HEAD
@pytest.mark.parametrize('glance, key_name', (
    (1, "Property 'key'"),
    (2, 'key'),
), indirect=['glance'])
def test_update_properties_of_image(glance, image_file, suffix, key_name):
    """Check updating properties of glance image

    Scenario:
        1. Create image from `image_file`
        2. Check that image is present in list and image status is `active`
        3. Update image with property key=test
        4. Check that image has property 'key' = test
        5. Delete image
        6. Check that image deleted
    """
    name = "Test_{0}".format(suffix[:6])
    cmd = ("image-create --name {name} --container-format bare --disk-format "
           "qcow2 --file {file} --progress".format(name=name, file=image_file))
    image = parser.details(glance(cmd))

    check_image_active(glance, image)

    check_image_in_list(glance, image)

    glance('image-update {id} --property key=test'.format(**image))

    image_data = parser.details(glance('image-show {id}'.format(**image)))
    assert image_data[key_name] == 'test'

    glance('image-delete {id}'.format(**image))

    check_image_not_in_list(glance, image)
=======
# TODO(gdyuldin) Replace glance_remote with glance fixture after
# https://review.openstack.org/282631 will be merged
def test_unicode_support(glance_remote, suffix):
    """Check support of unicode symbols in image name

    Scenario:
        1. Create image with name 試験画像
        2. Check that created image is in list and has status `queued`
        3. Delete image
        4. Check that image deleted
    """
    name = u"試験画像_{0}".format(suffix[:6])
    cmd = (u"image-create --name {name}".format(name=name))
    image = parser.details(glance_remote(cmd))

    check_image_in_list(glance_remote, image)

    image_data = parser.details(
        glance_remote('image-show {id}'.format(**image)))
    assert image_data['status'] == 'queued'

    glance_remote('image-delete {id}'.format(**image))
    check_image_not_in_list(glance_remote, image)
>>>>>>> 50f86b8c
<|MERGE_RESOLUTION|>--- conflicted
+++ resolved
@@ -210,40 +210,6 @@
     glance('image-delete {id}'.format(**image))
 
 
-<<<<<<< HEAD
-@pytest.mark.parametrize('glance, key_name', (
-    (1, "Property 'key'"),
-    (2, 'key'),
-), indirect=['glance'])
-def test_update_properties_of_image(glance, image_file, suffix, key_name):
-    """Check updating properties of glance image
-
-    Scenario:
-        1. Create image from `image_file`
-        2. Check that image is present in list and image status is `active`
-        3. Update image with property key=test
-        4. Check that image has property 'key' = test
-        5. Delete image
-        6. Check that image deleted
-    """
-    name = "Test_{0}".format(suffix[:6])
-    cmd = ("image-create --name {name} --container-format bare --disk-format "
-           "qcow2 --file {file} --progress".format(name=name, file=image_file))
-    image = parser.details(glance(cmd))
-
-    check_image_active(glance, image)
-
-    check_image_in_list(glance, image)
-
-    glance('image-update {id} --property key=test'.format(**image))
-
-    image_data = parser.details(glance('image-show {id}'.format(**image)))
-    assert image_data[key_name] == 'test'
-
-    glance('image-delete {id}'.format(**image))
-
-    check_image_not_in_list(glance, image)
-=======
 # TODO(gdyuldin) Replace glance_remote with glance fixture after
 # https://review.openstack.org/282631 will be merged
 def test_unicode_support(glance_remote, suffix):
@@ -266,5 +232,4 @@
     assert image_data['status'] == 'queued'
 
     glance_remote('image-delete {id}'.format(**image))
-    check_image_not_in_list(glance_remote, image)
->>>>>>> 50f86b8c
+    check_image_not_in_list(glance_remote, image)