# -*- coding: utf-8 -*-
#    Copyright 2016 Mirantis, Inc.
#
#    Licensed under the Apache License, Version 2.0 (the "License"); you may
#    not use this file except in compliance with the License. You may obtain
#    a copy of the License at
#
#         http://www.apache.org/licenses/LICENSE-2.0
#
#    Unless required by applicable law or agreed to in writing, software
#    distributed under the License is distributed on an "AS IS" BASIS, WITHOUT
#    WARRANTIES OR CONDITIONS OF ANY KIND, either express or implied. See the
#    License for the specific language governing permissions and limitations
#    under the License.

import hashlib
import tempfile

import pytest
from tempest_lib.cli import output_parser as parser

from mos_tests.functions.common import wait
from mos_tests import settings


pytestmark = pytest.mark.undestructive


def check_image_in_list(glance, image):
    __tracebackhide__ = True
    image_list = parser.listing(glance('image-list'))
    if image['id'] not in [x['ID'] for x in image_list]:
        pytest.fail('There is no image {id} in list'.format(**image))


def check_image_not_in_list(glance, image):
    __tracebackhide__ = True
    image_list = parser.listing(glance('image-list'))
    if image['id'] in [x['ID'] for x in image_list]:
        pytest.fail('There is image {id} in list'.format(**image))


def check_image_active(glance, image):
    __tracebackhide__ = True

    image_data = parser.details(glance('image-show {id}'.format(**image)))
    if image_data['status'] != 'active':
        pytest.fail('Image {id} status is {status} (not active)'.format(
            **image_data))


def calc_md5(filename):
    with open(filename, 'r') as f:
        md5 = hashlib.md5()
        for chunk in iter(lambda: f.read(1024), ''):
            md5.update(chunk)
    return md5.hexdigest()


@pytest.mark.parametrize('glance', [1], indirect=['glance'])
def test_update_raw_data_in_image(glance, image_file, suffix):
    """Checks updating raw data in Glance image

    Scenario:
        1. Create image
        2. Check that image is present in list and image status is `quened`
        3. Update image with `image_file`
        4. Check that image status changes to `active`
        5. Delete image
        6. Check that image deleted
    """
    name = "Test_{0}".format(suffix[:6])
    cmd = ("image-create --name {name} --container-format bare --disk-format "
           "qcow2".format(name=name))
    image = parser.details(glance(cmd))
    image_data = parser.details(glance('image-show {id}'.format(**image)))
    assert image_data['status'] == 'queued'

    check_image_in_list(glance, image)

    glance('image-update --file {file} --progress {id}'.format(
        file=image_file, **image))
    check_image_active(glance, image)

    glance('image-delete {id}'.format(**image))

    check_image_not_in_list(glance, image)


def test_share_glance_image(glance, user, project, image_file, suffix):
    """Check sharing glance image to another project

    Scenario:
        1. Create image from `image_file`
        2. Check that image is present in list and image status is `active`
        3. Bind another project to image
        4. Check that binded project id is present in image member list
        5. Unbind project from image
        6. Check that project id is not present in image member list
        7. Delete image
        8. Check that image deleted
    """
    name = "Test_{0}".format(suffix[:6])
    cmd = ("image-create --name {name} --container-format bare --disk-format "
           "qcow2 --file {file} --progress".format(name=name, file=image_file))
    image = parser.details(glance(cmd))

    check_image_active(glance, image)

    check_image_in_list(glance, image)

    glance('member-create {id} {project_id}'.format(project_id=project['id'],
                                                   **image))

    member_list = parser.listing(glance('member-list --image-id {id}'.format(
        **image)))
    assert project['id'] in [x['Member ID'] for x in member_list]

    glance('member-delete {id} {project_id}'.format(project_id=project['id'],
                                                   **image))

    member_list = parser.listing(glance('member-list --image-id {id}'.format(
        **image)))
    assert project['id'] not in [x['Member ID'] for x in member_list]

    glance('image-delete {id}'.format(**image))

    check_image_not_in_list(glance, image)


def test_image_create_delete_from_file(glance, image_file, suffix):
    """Checks image creation and deletion from file

    Scenario:
        1. Create image from file
        2. Check that image exists and has `active` status
        3. Delete image
        4. Check that image deleted
    """
    name = 'Test_{}'.format(suffix)
    cmd = ('image-create --name {name} --container-format bare '
           '--disk-format qcow2 --file {source} --progress'.format(
                name=name, source=image_file))

    image = parser.details(glance(cmd))

    check_image_active(glance, image)

    glance('image-delete {id}'.format(**image))

    check_image_not_in_list(glance, image)


@pytest.mark.parametrize('glance', [1], indirect=['glance'])
@pytest.mark.parametrize('option', ('--location', '--copy-from'))
def test_image_create_delete_from_url(glance, suffix, option):
    """Check image creation and deletion from URL

    Scenario:
        1. Create image from URL
        2. Wait until image has active `status`
        3. Delete image
        4. Check that image deleted
    """
    name = 'Test_{}'.format(suffix)
    image_url = settings.GLANCE_IMAGE_URL
    cmd = ('image-create --name {name} --container-format bare '
           '--disk-format qcow2 {option} {image_url} --progress'.format(
                name=name, option=option, image_url=image_url))

    image = parser.details(glance(cmd))

    def is_image_active():
        image_data = parser.details(glance('image-show {id}'.format(**image)))
        return image_data['status'] == 'active'

    wait(is_image_active, timeout_seconds=60, waiting_for='image is active')

    glance('image-delete {id}'.format(**image))

    check_image_not_in_list(glance, image)


@pytest.mark.testrail_id('542890', params={'glance': 1})
@pytest.mark.testrail_id('542911', params={'glance': 2})
def test_image_file_equal(glance, image_file, suffix):
    """Check that after upload-download image file are not changed

    Scenario:
        1. Create image from file
        2. Download image to new file
        3. Compare file and new file
        4. Delete image
    """
    name = 'Test_{}'.format(suffix)
    cmd = ('image-create --name {name} --container-format bare '
           '--disk-format qcow2 --file {source} --progress'.format(
                name=name, source=image_file))

    image = parser.details(glance(cmd))

    with tempfile.NamedTemporaryFile() as new_file:
        new_file.write(glance('image-download {id}'.format(**image)))
        new_file.flush()
        original_md5 = calc_md5(image_file)
        new_md5 = calc_md5(new_file.name)

    assert original_md5 == new_md5, 'MD5 sums of images are different'

    glance('image-delete {id}'.format(**image))


<<<<<<< HEAD
@pytest.mark.parametrize('glance, key_name', (
    (1, "Property 'key'"),
    (2, 'key'),
), indirect=['glance'])
def test_update_properties_of_image(glance, image_file, suffix, key_name):
    """Check updating properties of glance image

    Scenario:
        1. Create image from `image_file`
        2. Check that image is present in list and image status is `active`
        3. Update image with property key=test
        4. Check that image has property 'key' = test
        5. Delete image
        6. Check that image deleted
    """
    name = "Test_{0}".format(suffix[:6])
    cmd = ("image-create --name {name} --container-format bare --disk-format "
           "qcow2 --file {file} --progress".format(name=name, file=image_file))
    image = parser.details(glance(cmd))

    check_image_active(glance, image)

    check_image_in_list(glance, image)

    glance('image-update {id} --property key=test'.format(**image))

    image_data = parser.details(glance('image-show {id}'.format(**image)))
    assert image_data[key_name] == 'test'

    glance('image-delete {id}'.format(**image))

    check_image_not_in_list(glance, image)
=======
# TODO(gdyuldin) Replace glance_remote with glance fixture after
# https://review.openstack.org/282631 will be merged
def test_unicode_support(glance_remote, suffix):
    """Check support of unicode symbols in image name

    Scenario:
        1. Create image with name 試験画像
        2. Check that created image is in list and has status `queued`
        3. Delete image
        4. Check that image deleted
    """
    name = u"試験画像_{0}".format(suffix[:6])
    cmd = (u"image-create --name {name}".format(name=name))
    image = parser.details(glance_remote(cmd))

    check_image_in_list(glance_remote, image)

    image_data = parser.details(
        glance_remote('image-show {id}'.format(**image)))
    assert image_data['status'] == 'queued'

    glance_remote('image-delete {id}'.format(**image))
    check_image_not_in_list(glance_remote, image)
>>>>>>> 50f86b8c
<|MERGE_RESOLUTION|>--- conflicted
+++ resolved
@@ -210,7 +210,31 @@
     glance('image-delete {id}'.format(**image))
 
 
-<<<<<<< HEAD
+# TODO(gdyuldin) Replace glance_remote with glance fixture after
+# https://review.openstack.org/282631 will be merged
+def test_unicode_support(glance_remote, suffix):
+    """Check support of unicode symbols in image name
+
+    Scenario:
+        1. Create image with name 試験画像
+        2. Check that created image is in list and has status `queued`
+        3. Delete image
+        4. Check that image deleted
+    """
+    name = u"試験画像_{0}".format(suffix[:6])
+    cmd = (u"image-create --name {name}".format(name=name))
+    image = parser.details(glance_remote(cmd))
+
+    check_image_in_list(glance_remote, image)
+
+    image_data = parser.details(
+        glance_remote('image-show {id}'.format(**image)))
+    assert image_data['status'] == 'queued'
+
+    glance_remote('image-delete {id}'.format(**image))
+    check_image_not_in_list(glance_remote, image)
+
+
 @pytest.mark.parametrize('glance, key_name', (
     (1, "Property 'key'"),
     (2, 'key'),
@@ -242,29 +266,4 @@
 
     glance('image-delete {id}'.format(**image))
 
-    check_image_not_in_list(glance, image)
-=======
-# TODO(gdyuldin) Replace glance_remote with glance fixture after
-# https://review.openstack.org/282631 will be merged
-def test_unicode_support(glance_remote, suffix):
-    """Check support of unicode symbols in image name
-
-    Scenario:
-        1. Create image with name 試験画像
-        2. Check that created image is in list and has status `queued`
-        3. Delete image
-        4. Check that image deleted
-    """
-    name = u"試験画像_{0}".format(suffix[:6])
-    cmd = (u"image-create --name {name}".format(name=name))
-    image = parser.details(glance_remote(cmd))
-
-    check_image_in_list(glance_remote, image)
-
-    image_data = parser.details(
-        glance_remote('image-show {id}'.format(**image)))
-    assert image_data['status'] == 'queued'
-
-    glance_remote('image-delete {id}'.format(**image))
-    check_image_not_in_list(glance_remote, image)
->>>>>>> 50f86b8c
+    check_image_not_in_list(glance, image)