--- conflicted
+++ resolved
@@ -1,10 +1,7 @@
 #!/usr/bin/env bash
 CONTR_ID=$(fuel node | grep controller | head -1 | awk '{print$1}')
 scp heat_tests.py node-$CONTR_ID:~/
-<<<<<<< HEAD
-=======
 scp -r Templates node-$CONTR_ID:~/
->>>>>>> bbcda373
 
 ssh node-$CONTR_ID "source ~/openrc && nosetests heat_tests.py --with-xunit --xunit-file=heat_tests_report.xml"
 scp node-$CONTR_ID:~/heat_tests_report.xml ~/
